"""

Author: Benjamin Irving (benjamin.irv@gmail.com)
Copyright (c) 2013-2015 University of Oxford, Benjamin Irving

"""

from __future__ import division, unicode_literals, absolute_import, print_function

import multiprocessing
import multiprocessing.pool
import time

import numpy as np
import pyqtgraph as pg
from PySide import QtCore, QtGui

from pkview.QtInherit.QtSubclass import QGroupBoxB
from pkview.analysis.pk_model import PyPk
from pkview.volumes.volume_management import Overlay, Roi

class PharmaWidget(QtGui.QWidget):

    """
    Widget for generating Pharmacokinetics
    Bass class
        - GUI framework
        - Buttons
        - Multiprocessing
    """

    #emit reset command
    sig_emit_reset = QtCore.Signal(bool)

    def __init__(self):
        super(PharmaWidget, self).__init__()
        self.init_multiproc()

        self.ivm = None

        # progress of generation
        self.prog_gen = QtGui.QProgressBar(self)
        self.prog_gen.setStatusTip('Progress of Pk modelling. Be patient. Progress is only updated in chunks')

        # generate button
        but_gen = QtGui.QPushButton('Run modelling', self)
        but_gen.clicked.connect(self.start_task)

        #Inputs
        p1 = QtGui.QLabel('R1')
        self.valR1 = QtGui.QLineEdit('3.7', self)
        p2 = QtGui.QLabel('R2')
        self.valR2 = QtGui.QLineEdit('4.8', self)
        p3 = QtGui.QLabel('Flip Angle (degrees)')
        self.valFA = QtGui.QLineEdit('12.0', self)
        p4 = QtGui.QLabel('TR (ms)')
        self.valTR = QtGui.QLineEdit('4.108', self)
        p5 = QtGui.QLabel('TE (ms)')
        self.valTE = QtGui.QLineEdit('1.832', self)
        p6 = QtGui.QLabel('delta T (s)')
        self.valDelT = QtGui.QLineEdit('12', self)
        p7 = QtGui.QLabel('Estimated Injection time (s)')
        self.valInjT = QtGui.QLineEdit('30', self)
        p8 = QtGui.QLabel('Ktrans/kep percentile threshold')
        self.thresh1 = QtGui.QLineEdit('99.8', self)
        p9 = QtGui.QLabel('Dose (mM/kg) (preclinical only)')
        self.valDose = QtGui.QLineEdit('0.6', self)

        # AIF
        # Select plot color
        self.combo = QtGui.QComboBox(self)
        self.combo.addItem("Clinical: Toft / OrtonAIF (3rd) with offset")
        self.combo.addItem("Clinical: Toft / OrtonAIF (3rd) no offset")
        self.combo.addItem("Preclinical: Toft / BiexpAIF (Heilmann)")
        self.combo.addItem("Preclinical: Ext Toft / BiexpAIF (Heilmann)")

        #self.combo.activated[str].connect(self.emit_cchoice)
        #self.combo.setToolTip("Set the color of the enhancement curve when a point is clicked on the image. "
        #                 "Allows visualisation of multiple enhancement curves of different colours")

        #LAYOUTS
        # Progress
        l01 = QtGui.QHBoxLayout()
        l01.addWidget(but_gen)
        l01.addWidget(self.prog_gen)

        f01 = QGroupBoxB()
        f01.setTitle('Running')
        f01.setLayout(l01)

        # Inputs
        l02 = QtGui.QGridLayout()
        l02.addWidget(p1, 0, 0)
        l02.addWidget(self.valR1, 0, 1)
        l02.addWidget(p2, 1, 0)
        l02.addWidget(self.valR2, 1, 1)
        l02.addWidget(p3, 2, 0)
        l02.addWidget(self.valFA, 2, 1)
        l02.addWidget(p4, 3, 0)
        l02.addWidget(self.valTR, 3, 1)
        l02.addWidget(p5, 4, 0)
        l02.addWidget(self.valTE, 4, 1)
        l02.addWidget(p6, 5, 0)
        l02.addWidget(self.valDelT, 5, 1)
        l02.addWidget(p7, 6, 0)
        l02.addWidget(self.valInjT, 6, 1)
        l02.addWidget(p8, 7, 0)
        l02.addWidget(self.thresh1, 7, 1)
        l02.addWidget(p9, 8, 0)
        l02.addWidget(self.valDose, 8, 1)

        f02 = QGroupBoxB()
        f02.setTitle('Parameters')
        f02.setLayout(l02)

        l03 = QtGui.QHBoxLayout()
        l03.addWidget(f02)
        l03.addStretch(2)

        l04 = QtGui.QHBoxLayout()
        l04.addWidget(QtGui.QLabel('AIF choice'))
        l04.addWidget(self.combo)
        l04.addStretch(1)

        f03 = QGroupBoxB()
        f03.setTitle('Pharmacokinetic model choice')
        f03.setLayout(l04)

        l0 = QtGui.QVBoxLayout()
        l0.addLayout(l03)
        l0.addWidget(f03)
        l0.addWidget(f01)
        l0.addStretch()

        self.setLayout(l0)

        # Check for updates from the process
        self.timer = QtCore.QTimer()
        self.timer.timeout.connect(self.CheckProg)

    def add_image_management(self, image_vol_management):

        """
        Adding image management
        """

        self.ivm = image_vol_management

    def init_multiproc(self):

        # Set up the background process

        self.queue = multiprocessing.Queue()
        self.pool = multiprocessing.Pool(processes=2, initializer=pool_init, initargs=(self.queue,))

    def start_task(self):

        """
        Start running the PK modelling on button click
        """

        # Check that pkmodelling can be run
        if self.ivm.vol is None:
            m1 = QtGui.QMessageBox()
            m1.setWindowTitle("PkView")
            m1.setText("The image doesn't exist! Please load before running Pk modelling")
            m1.exec_()
            return

        if self.ivm.current_roi is None:
            m1 = QtGui.QMessageBox()
            m1.setWindowTitle("PkView")
            m1.setText("The Image or ROI doesn't exist! Please load before running Pk modelling")
            m1.exec_()
            return

        if "T10" not in self.ivm.overlays:
            m1 = QtGui.QMessageBox()
            m1.setText("The T10 map doesn't exist! Please load before running Pk modelling")
            m1.exec_()
            return

        self.timer.start(1000)

        # get volumes to process

        img1 = self.ivm.vol.data
        roi1 = self.ivm.current_roi.data
        t101 = self.ivm.overlays["T10"].data

        # Extract the text from the line edit options

        R1 = float(self.valR1.text())
        R2 = float(self.valR2.text())
        DelT = float(self.valDelT.text())
        InjT = float(self.valInjT.text())
        TR = float(self.valTR.text())
        TE = float(self.valTE.text())
        FA = float(self.valFA.text())
        self.thresh1val= float(self.thresh1.text())
        Dose = float(self.valDose.text())

        # getting model choice from list
        model_choice = self.combo.currentIndex() + 1

        baseline1 = np.mean(img1[:, :, :, :3], axis=-1)

        # Convert to list of enhancing voxels
        img1vec = np.reshape(img1, (-1, img1.shape[-1]))
        T10vec = np.reshape(t101, (-1))
        self.roi1vec = np.array(np.reshape(roi1, (-1)), dtype=bool)
        baseline1 = np.reshape(baseline1, (-1))

        # Make sure the type is correct
        img1vec = np.array(img1vec, dtype=np.double)
        T101vec = np.array(T10vec, dtype=np.double)
        roi1vec = np.array(self.roi1vec, dtype=bool)

        print("subset")
        # Subset within the ROI and
        img1sub = img1vec[roi1vec, :]
        T101sub = T101vec[roi1vec]
        baseline1sub = baseline1[roi1vec]

        # Normalisation of the image
        img1sub = img1sub / (np.tile(np.expand_dims(baseline1sub, axis=-1), (1, img1.shape[-1])) + 0.001) - 1

        # start separate processor
        self.result = self.pool.apply_async(func=run_pk, args=(img1sub, T101sub, R1, R2, DelT, InjT, TR, TE, FA, Dose,
                                                               model_choice))
        # set the progress value
        self.prog_gen.setValue(0)

    def CheckProg(self):

        """
        Check the progress regularly and update volumes when progress reaches 100%
        """

        if self.queue.empty():
                return

        # unpack the queue
        num_row, progress = self.queue.get()
        self.prog_gen.setValue(progress)

        if progress == 100:
            # Stop checking once progress reaches 100%
            self.timer.stop()

            # Get results from the process
            var1 = self.result.get()

            #make sure that we are accessing whole array
            roi1v = np.array(self.roi1vec, dtype=bool)

            #Params: Ktrans, ve, offset, vp
            Ktrans1 = np.zeros((roi1v.shape[0]))
            Ktrans1[roi1v] = var1[2][:, 0] * (var1[2][:, 0] < 2.0) + 2 * (var1[2][:, 0] > 2.0)

            ve1 = np.zeros((roi1v.shape[0]))
            ve1[roi1v] = var1[2][:, 1] * (var1[2][:, 1] < 2.0) + 2 * (var1[2][:, 1] > 2.0)
            ve1 *= (ve1 > 0)

            kep1p = Ktrans1 / (ve1 + 0.001)
            kep1p[np.logical_or(np.isnan(kep1p), np.isinf(kep1p))] = 0
            kep1p *= (kep1p > 0)
            kep1 = kep1p * (kep1p < 2.0) + 2 * (kep1p >= 2.0)

            offset1 = np.zeros((roi1v.shape[0]))
            offset1[roi1v] = var1[2][:, 2]

            vp1 = np.zeros((roi1v.shape[0]))
            vp1[roi1v] = var1[2][:, 3]

            estimated_curve1 = np.zeros((roi1v.shape[0], self.ivm.vol.shape[-1]))
            estimated_curve1[roi1v, :] = var1[1]

            residual1 = np.zeros((roi1v.shape[0]))
            residual1[roi1v] = var1[0]

            # Convert to list of enhancing voxels
            Ktrans1vol = np.reshape(Ktrans1, (self.ivm.vol.shape[:-1]))
            ve1vol = np.reshape(ve1, (self.ivm.vol.shape[:-1]))
            offset1vol = np.reshape(offset1, (self.ivm.vol.shape[:-1]))
            vp1vol = np.reshape(vp1, (self.ivm.vol.shape[:-1]))
            kep1vol = np.reshape(kep1, (self.ivm.vol.shape[:-1]))
            estimated1vol = np.reshape(estimated_curve1, self.ivm.vol.shape)

            #thresholding according to upper limit
            p = np.percentile(Ktrans1vol, self.thresh1val)
            Ktrans1vol[Ktrans1vol > p] = p
            p = np.percentile(kep1vol, self.thresh1val)
            kep1vol[kep1vol > p] = p

            # Pass overlay maps to the volume management
<<<<<<< HEAD
            self.ivm.set_overlay(name='Ktrans', data=Ktrans1vol)
            self.ivm.set_overlay(name='ve', data=ve1vol)
            self.ivm.set_overlay(name='kep', data=kep1vol)
            self.ivm.set_overlay(name='offset', data=offset1vol)
            self.ivm.set_overlay(name='vp', data=vp1vol)
            # Setting as a separate volume
            self.ivm.set_estimated(estimated1vol)
            self.ivm.set_current_overlay('Ktrans')
            self.sig_emit_reset.emit(1)

=======
            self.ivm.add_overlay(Overlay('Ktrans', data=Ktrans1vol), make_current=True)
            self.ivm.add_overlay(Overlay('ve', data=ve1vol))
            self.ivm.add_overlay(Overlay('kep', data=kep1vol))
            self.ivm.add_overlay(Overlay('offset', data=offset1vol))
            self.ivm.add_overlay(Overlay('vp', data=vp1vol))
            self.ivm.add_overlay(Overlay("Model curves", data=estimated1vol))
>>>>>>> 1976e74c

def run_pk(img1sub, t101sub, r1, r2, delt, injt, tr1, te1, dce_flip_angle, dose, model_choice):

    """
    Simple function interface to run the c++ pk modelling code
    Run from a multiprocess call

    Args:
        img1sub:
        t101sub:
        r1:
        r2:
        delt:
        injt:
        tr1:
        te1:
        dce_flip_angle:
        dose:
        model_choice:

    Returns:

    """

    print("pk modelling worker started")

    t1 = np.arange(0, img1sub.shape[-1])*delt
    # conversion to minutes
    t1 = t1/60.0

    injtmins = injt/60.0

    Dose = dose

    # conversion to seconds
    dce_TR = tr1/1000.0
    dce_TE = te1/1000.0

    #specify variable upper bounds and lower bounds
    ub = [10, 1, 0.5, 0.5]
    lb = [0, 0.05, -0.5, 0]

    print("contiguous")
    # contiguous array
    img1sub = np.ascontiguousarray(img1sub)
    t101sub = np.ascontiguousarray(t101sub)
    t1 = np.ascontiguousarray(t1)

    Pkclass = PyPk(t1, img1sub, t101sub)
    Pkclass.set_bounds(ub, lb)
    Pkclass.set_parameters(r1, r2, dce_flip_angle, dce_TR, dce_TE, Dose)

    # Initialise fitting
    # Choose model type and injection time
    Pkclass.rinit(model_choice, injtmins)

    # Iteratively process 5000 points at a time
    # (this can be performed as a multiprocess soon)

    size_step = np.around(img1sub.shape[0]/5)
    size_tot = img1sub.shape[0]
    steps1 = np.around(size_tot/size_step)
    num_row = 1.0  # Just a placeholder for the meanwhile

    print("Number of voxels per step: ", size_step)
    print("Number of steps: ", steps1)
    run_pk.queue.put((num_row, 1))
    for ii in range(int(steps1)):
        if ii > 0:
            progress = float(ii) / float(steps1) * 100
            # print(progress)
            run_pk.queue.put((num_row, progress))

        time.sleep(0.2)  # sleeping seems to allow queue to be flushed out correctly
        x = Pkclass.run(size_step)
        # print(x)

    print("Done")

    # Get outputs
    res1 = np.array(Pkclass.get_residual())
    fcurve1 = np.array(Pkclass.get_fitted_curve())
    params2 = np.array(Pkclass.get_parameters())

    # final update to progress bar
    run_pk.queue.put((num_row, 100))
    time.sleep(0.2)  # sleeping seems to allow queue to be flushed out correctly
    return res1, fcurve1, params2


def pool_init(queue):
    # see http://stackoverflow.com/a/3843313/852994
    # In python every function is an object so this is a quick and dirty way of adding a variable
    # to a function for easy access later. Prob better to create a class out of compute?
    run_pk.queue = queue


class PharmaView(QtGui.QWidget):

    """
    View True and generated signal curves side by side (just reverse the scale)
    """

    def __init__(self):
        super(PharmaView, self).__init__()

        self.setStatusTip("Click points on the 4D volume to see time curve")

        self.win1 = pg.GraphicsWindow()
        self.win1.setVisible(True)
        self.win1.setBackground(background=None)
        self.p1 = self.win1.addPlot(title="Signal enhancement curve")
        self.reset_graph()

        #Signal enhancement (normalised)
        self.cb3 = QtGui.QCheckBox('Signal enhancement', self)
        self.cb3.toggle()
        self.cb3.stateChanged.connect(self.reset_graph)

        # input temporal resolution
        self.text1 = QtGui.QLineEdit('1.0', self)
        self.text1.returnPressed.connect(self.replot_graph)

        # input temporal resolution
        self.text2 = QtGui.QLineEdit('5', self)
        self.text2.returnPressed.connect(self.replot_graph)

        self.tabmod1 = QtGui.QStandardItemModel()

        self.tab1 = QtGui.QTableView()
        self.tab1.resizeColumnsToContents()
        self.tab1.setModel(self.tabmod1)
        self.tab1.setVisible(True)

        l02 = QtGui.QHBoxLayout()
        l02.addWidget(QtGui.QLabel("Temporal resolution (s)"))
        l02.addStretch(1)
        l02.addWidget(self.text1)

        l03 = QtGui.QHBoxLayout()
        l03.addWidget(QtGui.QLabel("Normalise Frames"))
        l03.addStretch(1)
        l03.addWidget(self.text2)

        l04 = QtGui.QVBoxLayout()
        l04.addLayout(l02)
        l04.addLayout(l03)
        l04.addWidget(self.cb3)

        g01 = QGroupBoxB()
        g01.setLayout(l04)
        g01.setTitle('Curve options')

        l05 = QtGui.QHBoxLayout()
        l05.addWidget(g01)
        l05.addStretch()

        l06 = QtGui.QVBoxLayout()
        l06.addWidget(self.tab1)

        g02 = QGroupBoxB()
        g02.setLayout(l06)
        g02.setTitle('Current parameters')

        l1 = QtGui.QVBoxLayout()
        l1.addWidget(self.win1)
        l1.addLayout(l05)
        l1.addWidget(g02)
        #l1.addStretch(1)
        self.setLayout(l1)

        # initial plot colour
        self.plot_color = (255, 0, 0)
        self.plot_color2 = (0, 255, 0)

        self.ivm = None
        self.curve1 = None

    def _update_table(self):
        """
        Set the overlay parameter values in the table based on the current point clicked
        """
        self.tab1.setVisible(True)
        overlay_vals = self.ivm.get_overlay_value_curr_pos()
        for ii, ovl in enumerate(overlay_vals.keys()):
            if self.ivm.overlays[ovl].ndims == 3:
                self.tabmod1.setVerticalHeaderItem(ii, QtGui.QStandardItem(ovl))
                self.tabmod1.setItem(ii, 0, QtGui.QStandardItem(str(np.around(overlay_vals[ovl], 10))))

    def add_image_management(self, image_vol_management):
        """
        Adding image management
        """
        self.ivm = image_vol_management

    def _plot(self, sig, sig_ovl):

        """
        Plot the curve / curves
        """
        #Make window visible and populate
        self.win1.setVisible(True)

        values = np.array(sig, dtype=np.double)

        # Setting x-values
        xres = float(self.text1.text())
        xx = xres * np.arange(len(values))

        frames1 = int(self.text2.text())

        if self.cb3.isChecked() is True:
            m1 = np.mean(values[:frames1])
            values = values / m1 - 1

        self.p1.clear()
        self.curve1 = self.p1.plot(xx, values, pen=None, symbolBrush=(200, 200, 200), symbolPen='k', symbolSize=5.0)
        self.curve2 = self.p1.plot(xx, values, pen=self.plot_color, width=4.0)

        for ovl, sig_values in sig_ovl.items():
            if self.cb3.isChecked():
                m = np.mean(sig_values[:frames1])
                if m > 0: sig_values = sig_values / m - 1
            self.p1.plot(xx, sig_values, pen=None, symbolBrush=(200, 200, 200), symbolPen='k', symbolSize=5.0)
            self.p1.plot(xx, sig_values, pen=self.plot_color2, width=4.0)

        self.p1.setLabel('left', "Signal Enhancement")
        self.p1.setLabel('bottom', "Time", units='s')
        #self.p1.setLogMode(x=False, y=False)

    @QtCore.Slot()
    def replot_graph(self):
        self.reset_graph()
        #other stuff

    @QtCore.Slot()
    def reset_graph(self):
        """
        Reset and clear the graph
        """
        self.win1.removeItem(self.p1)
        self.p1 = self.win1.addPlot(title="Signal enhancement curve")
        self.curve1 = None

    @QtCore.Slot(np.ndarray)
    def sig_mouse(self, values1):

        """
        Get signal from mouse click
        """
        sig, sig_ovl = self.ivm.get_current_enhancement()
        self._plot(sig, sig_ovl)
        self._update_table()

<|MERGE_RESOLUTION|>--- conflicted
+++ resolved
@@ -294,25 +294,12 @@
             kep1vol[kep1vol > p] = p
 
             # Pass overlay maps to the volume management
-<<<<<<< HEAD
-            self.ivm.set_overlay(name='Ktrans', data=Ktrans1vol)
-            self.ivm.set_overlay(name='ve', data=ve1vol)
-            self.ivm.set_overlay(name='kep', data=kep1vol)
-            self.ivm.set_overlay(name='offset', data=offset1vol)
-            self.ivm.set_overlay(name='vp', data=vp1vol)
-            # Setting as a separate volume
-            self.ivm.set_estimated(estimated1vol)
-            self.ivm.set_current_overlay('Ktrans')
-            self.sig_emit_reset.emit(1)
-
-=======
             self.ivm.add_overlay(Overlay('Ktrans', data=Ktrans1vol), make_current=True)
             self.ivm.add_overlay(Overlay('ve', data=ve1vol))
             self.ivm.add_overlay(Overlay('kep', data=kep1vol))
             self.ivm.add_overlay(Overlay('offset', data=offset1vol))
             self.ivm.add_overlay(Overlay('vp', data=vp1vol))
             self.ivm.add_overlay(Overlay("Model curves", data=estimated1vol))
->>>>>>> 1976e74c
 
 def run_pk(img1sub, t101sub, r1, r2, delt, injt, tr1, te1, dce_flip_angle, dose, model_choice):
 

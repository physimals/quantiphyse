"""

Author: Benjamin Irving (benjamin.irv@gmail.com)
Copyright (c) 2013-2015 University of Oxford, Benjamin Irving

"""

from __future__ import division, unicode_literals, print_function, absolute_import

import sys
import os
import platform
import argparse

from PySide import QtCore, QtGui
import pyqtgraph as pg
import pyqtgraph.console
import numpy as np

if sys.platform.startswith("darwin"):
    from Cocoa import NSURL

import warnings

# required to use resources in theme. Check if 2 or 3.
if (sys.version_info > (3, 0)):
    from pkview.resources import resource_py2
else:
    from pkview.resources import resource_py3

# My widgets
from pkview.ImageView import ImageViewColorOverlay
from .widgets.AnalysisWidgets import SECurve, ColorOverlay1
from .widgets.ClusteringWidgets import CurveClusteringWidget
from .widgets.OvClusteringWidgets import OvCurveClusteringWidget
from .widgets.PharmaWidgets import PharmaWidget, PharmaView
from .widgets.T10Widgets import T10Widget
from .widgets.PerfSlicWidgets import MeanValuesWidget
from .widgets.PerfSlicWidgets import PerfSlicWidget
<<<<<<< HEAD
from .widgets.FabberWidgets import FabberWidget, fabber_batch
=======
from .widgets.MCWidgets import MCFlirtWidget
>>>>>>> e12746dd
from .widgets.ExperimentalWidgets import ImageExportWidget
from .widgets.OverviewWidgets import OverviewWidget
from .volumes.volume_management import Volume, Overlay, Roi, ImageVolumeManagement
from .analysis.overlay_analysis import OverlayAnalyis
from .QtInherit.FingerTabs import FingerTabBarWidget, FingerTabWidget
from .widgets.ExampleWidgets import ExampleWidget1

from .utils.cmd_pkmodel import pkbatch
from .utils.cmd_perfslic import perfslic
from .utils.cmd_t10 import t10_preclinical, t10
<<<<<<< HEAD
from .utils import set_local_file_path, get_icon

op_sys = platform.system()
=======
from .utils.cmd_mcflirt import mcflirt_batch
>>>>>>> e12746dd

def get_dir(str1):
    """
    Parse a file name to extract just the directory
    :param str1:
    :return:
    """
    ind1 = str1.rfind('/')
    dir1 = str1[:ind1]
    return dir1

class DragOptions(QtGui.QDialog):
    """
    Interface for dealing with drag and drop
    """

    def __init__(self, parent=None):
        super(DragOptions, self).__init__(parent)
        self.setWindowTitle("Image Type")

        self.button1 = QtGui.QPushButton("DCE")
        self.button2 = QtGui.QPushButton("ROI")
        self.button3 = QtGui.QPushButton("OVERLAY")

        layout = QtGui.QHBoxLayout()
        layout.addWidget(self.button1)
        layout.addWidget(self.button2)
        layout.addWidget(self.button3)

        self.setLayout(layout)

        self.but = 0

        self.button1.clicked.connect(self.b1)
        self.button2.clicked.connect(self.b2)
        self.button3.clicked.connect(self.b3)

    def b1(self):
        self.but = "DCE"
        self.accept()

    def b2(self):
        self.but = "ROI"
        self.accept()

    def b3(self):
        self.but = "OVERLAY"
        self.accept()

    @staticmethod
    def getImageChoice(parent=None):

        dialog = DragOptions(parent)
        result = dialog.exec_()
        return dialog.but, result == QtGui.QDialog.Accepted


class MainWindowWidget(QtGui.QWidget):

    """
    Main widget where most of the control should happen

    """

    def __init__(self):
        super(MainWindowWidget, self).__init__()

        # Loading data management object
        self.ivm = ImageVolumeManagement()

        # Loading image analysis

        self.ia = OverlayAnalyis()
        self.ia.add_image_management(self.ivm)

        # loading ImageView
        self.ivl1 = ImageViewColorOverlay()
        self.ivl1.add_image_management(self.ivm)
        self.ivl1.sig_mouse_scroll.connect(self.slider_scroll_mouse)

        # ~~~~~~~~~~~~ Widgets ~~~~~~~~~~~~~~~~~~~~
        self.wid = {}

        # Signal Enhancement
        self.wid["SigEn"] = [SECurve(), 'voxel', 'Voxel analysis']
        self.wid["SigEn"][0].add_image_management(self.ivm)
        self.wid["SigEn"][0].add_image_view(self.ivl1)

        # Pharmaview is not initialised by default
        self.wid["PView"] = [None, 'a', 'b']

        # Color overlay widget
        self.wid["ColOv"] = [ColorOverlay1(), 'a', 'b']
        self.wid["ColOv"][0].add_analysis(self.ia)
        self.wid["ColOv"][0].add_image_management(self.ivm)

        # Pharmacokinetic modelling widget
        self.wid["PAna"] = [PharmaWidget(), 'a', 'b']
        self.wid["PAna"][0].add_image_management(self.ivm)

        # T10 widget - not visible by default
        self.wid["T10"] = [T10Widget(), 'a', 'b']
        self.wid["T10"][0].add_image_management(self.ivm)

        # Supervoxels widget - not visible by default
        self.wid["sv"] = [PerfSlicWidget(), 'a', 'b']
        self.wid["sv"][0].add_image_management(self.ivm)
        self.wid["sv"][0].add_image_view(self.ivl1)

        # Fabber modelling widget
        self.wid["Fab"] = [FabberWidget(), 'a', 'b']
        self.wid["Fab"][0].add_image_management(self.ivm)

        # Mean value overlay widget
        self.wid["meanvals"] = [MeanValuesWidget(), 'a', 'b']
        self.wid["meanvals"][0].add_image_management(self.ivm)

        # MCFlirt widget
        self.wid["mcflirt"] = [MCFlirtWidget(), 'a', 'b']
        self.wid["mcflirt"][0].add_image_management(self.ivm)

        # Gif creation widget
        self.wid["ImExp"] = [ImageExportWidget(), 'a', 'b']
        self.wid["ImExp"][0].add_image_management(self.ivm)

        # Clustering widget
        self.wid["Clus"] = [CurveClusteringWidget(), 'a', 'b']
        self.wid["Clus"][0].add_image_management(self.ivm)

        # Clustering widget
        self.wid["ClusOv"] = [OvCurveClusteringWidget(), 'a', 'b']
        self.wid["ClusOv"][0].add_image_management(self.ivm)

        self.wid["Overview"] = [OverviewWidget(), 'a', 'b']
        self.wid["Overview"][0].add_image_management(self.ivm)

        # Random Walker
        # self.sw_rw = None

        # Connect image export widget
        self.wid["ImExp"][0].sig_set_temp.connect(self.ivl1.set_time_pos)
        self.wid["ImExp"][0].sig_cap_image.connect(self.ivl1.capture_view_as_image)

        self.initTabs()

        # Choosing supervoxels for ROI
        self.ivl1.sig_mouse_click.connect(self.wid["sv"][0].sig_mouse_click)

        # InitUI
        # Sliders
        self.sld1 = QtGui.QSlider(QtCore.Qt.Horizontal, self)
        self.sld1.setFocusPolicy(QtCore.Qt.NoFocus)
        self.sld1.setMinimumWidth(100)
        self.sld2 = QtGui.QSlider(QtCore.Qt.Horizontal, self)
        self.sld2.setFocusPolicy(QtCore.Qt.NoFocus)
        self.sld2.setMinimumWidth(100)
        self.sld3 = QtGui.QSlider(QtCore.Qt.Horizontal, self)
        self.sld3.setFocusPolicy(QtCore.Qt.NoFocus)
        self.sld3.setMinimumWidth(100)
        self.sld4 = QtGui.QSlider(QtCore.Qt.Horizontal, self)
        self.sld4.setFocusPolicy(QtCore.Qt.NoFocus)
        self.sld4.setMinimumWidth(100)
        # self.update_slider_range()

        # connect sliders to ivl1
        self.sld1.valueChanged[int].connect(self.ivl1.set_space_pos(2))
        self.sld2.valueChanged[int].connect(self.ivl1.set_space_pos(1))
        self.sld3.valueChanged[int].connect(self.ivl1.set_space_pos(0))
        self.sld4.valueChanged[int].connect(self.ivl1.set_time_pos)

        # Position Label and connect to slider
        lab_p1 = QtGui.QLabel('0')
        self.sld1.valueChanged[int].connect(lab_p1.setNum)
        lab_p2 = QtGui.QLabel('0')
        self.sld2.valueChanged[int].connect(lab_p2.setNum)
        lab_p3 = QtGui.QLabel('0')
        self.sld3.valueChanged[int].connect(lab_p3.setNum)
        lab_p4 = QtGui.QLabel('0')
        self.sld4.valueChanged[int].connect(lab_p4.setNum)

        # Layout
        # Group box buttons
        gBox = QtGui.QGroupBox("ROI")
        grid = QtGui.QGridLayout()
        grid.addWidget(QtGui.QLabel("ROI"), 0, 0)
        self.roi_combo = QtGui.QComboBox()
        self.roi_combo.currentIndexChanged.connect(self.roi_changed)
        grid.addWidget(self.roi_combo, 0, 1)
        self.ivm.sig_current_roi.connect(self.update_current_roi)
        self.ivm.sig_all_rois.connect(self.update_rois)
        grid.addWidget(QtGui.QLabel("View"), 1, 0)
        self.roi_view_combo = QtGui.QComboBox()
        self.roi_view_combo.addItem("Shaded")
        self.roi_view_combo.addItem("Contour")
        self.roi_view_combo.addItem("Both")
        self.roi_view_combo.addItem("None")
        self.roi_view_combo.currentIndexChanged.connect(self.roi_view_changed)
        grid.addWidget(self.roi_view_combo, 1, 1)
        grid.addWidget(QtGui.QLabel("Alpha"), 2, 0)
        sld1 = QtGui.QSlider(QtCore.Qt.Horizontal, self)
        sld1.setFocusPolicy(QtCore.Qt.NoFocus)
        sld1.setRange(0, 255)
        sld1.setValue(150)
        sld1.valueChanged.connect(self.ivl1.roi_alpha_changed)
        grid.addWidget(sld1, 2, 1)
        grid.setRowStretch(3, 1)
        gBox.setLayout(grid)

        # Group box: sliders
        gBox2 = QtGui.QGroupBox("Navigation")
        gBoxlay2 = QtGui.QGridLayout()
        gBoxlay2.addWidget(QtGui.QLabel('Axial'), 0, 0)
        gBoxlay2.addWidget(self.sld1, 0, 1)
        gBoxlay2.addWidget(lab_p1, 0, 2)
        gBoxlay2.addWidget(QtGui.QLabel('Sagittal'), 1, 0)
        gBoxlay2.addWidget(self.sld2, 1, 1)
        gBoxlay2.addWidget(lab_p2, 1, 2)
        gBoxlay2.addWidget(QtGui.QLabel('Coronal'), 2, 0)
        gBoxlay2.addWidget(self.sld3, 2, 1)
        gBoxlay2.addWidget(lab_p3, 2, 2)
        gBoxlay2.addWidget(QtGui.QLabel('Time'), 3, 0)
        gBoxlay2.addWidget(self.sld4, 3, 1)
        gBoxlay2.addWidget(lab_p4, 3, 2)
        gBoxlay2.setColumnStretch(0, 0)
        gBoxlay2.setColumnStretch(1, 2)
        gBox2.setLayout(gBoxlay2)

        gBox3 = QtGui.QGroupBox("Overlay")
        grid = QtGui.QGridLayout()
        grid.addWidget(QtGui.QLabel("Overlay"), 0, 0)
        self.overlay_combo = QtGui.QComboBox()
        self.overlay_combo.currentIndexChanged.connect(self.overlay_changed)
        grid.addWidget(self.overlay_combo, 0, 1)
        self.ivm.sig_current_overlay.connect(self.update_current_overlay)
        self.ivm.sig_all_overlays.connect(self.update_overlays)
        grid.addWidget(QtGui.QLabel("View"), 1, 0)
        self.ov_view_combo = QtGui.QComboBox()
        self.ov_view_combo.addItem("All")
        self.ov_view_combo.addItem("Only in ROI")
        self.ov_view_combo.addItem("None")
        self.ov_view_combo.currentIndexChanged.connect(self.overlay_view_changed)
        grid.addWidget(self.ov_view_combo, 1, 1)
        grid.addWidget(QtGui.QLabel("Color map"), 2, 0)
        self.ov_cmap_combo = QtGui.QComboBox()
        self.ov_cmap_combo.addItem("jet")
        self.ov_cmap_combo.addItem("hot")
        self.ov_cmap_combo.addItem("gist_heat")
        self.ov_cmap_combo.addItem("flame")
        self.ov_cmap_combo.addItem("bipolar")
        self.ov_cmap_combo.addItem("spectrum")
        self.ov_cmap_combo.currentIndexChanged.connect(self.overlay_cmap_changed)
        grid.addWidget(self.ov_cmap_combo, 2, 1)

        grid.addWidget(QtGui.QLabel("Alpha"), 3, 0)
        sld1 = QtGui.QSlider(QtCore.Qt.Horizontal, self)
        sld1.setFocusPolicy(QtCore.Qt.NoFocus)
        sld1.setRange(0, 255)
        sld1.setValue(255)
        sld1.valueChanged.connect(self.ivl1.overlay_alpha_changed)
        grid.addWidget(sld1, 3, 1)
        grid.setRowStretch(4, 1)
        gBox3.setLayout(grid)

        # All buttons layout
        gBox_all = QtGui.QWidget()
        gBoxlay_all = QtGui.QHBoxLayout()
        vbox = QtGui.QVBoxLayout()
        self.voxel_scaling_btn = QtGui.QPushButton()
        self.voxel_scaling_btn.setCheckable(True)
        self.voxel_scaling_btn.toggled.connect(self.set_size_scaling)
        self.set_size_scaling(False)
        vbox.addWidget(self.voxel_scaling_btn)
        vbox.addStretch(1)
        gBoxlay_all.addLayout(vbox)
        gBoxlay_all.addWidget(gBox2)
        gBoxlay_all.addWidget(gBox)
        gBoxlay_all.addWidget(gBox3)
        gBoxlay_all.setStretch(1, 1)
        gBoxlay_all.setStretch(2, 1)
        gBoxlay_all.setStretch(3, 1)
        gBox_all.setLayout(gBoxlay_all)

        # Viewing window layout + buttons
        # Add a horizontal splitter between image viewer and buttons below
        grid_box = QtGui.QGroupBox()
        # grid_box.sig_click.connect(self.mpe)
        grid = QtGui.QVBoxLayout()
        splitter2 = QtGui.QSplitter(QtCore.Qt.Vertical)
        splitter2.addWidget(self.ivl1)
        splitter2.addWidget(gBox_all)
        splitter2.setStretchFactor(0, 5)
        splitter2.setStretchFactor(1, 1)
        grid.addWidget(splitter2)
        grid_box.setLayout(grid)

        # Add a vertical splitter between main view and tabs
        hbox = QtGui.QHBoxLayout(self)
        splitter1 = QtGui.QSplitter(QtCore.Qt.Horizontal)
        splitter1.addWidget(grid_box)
        splitter1.addWidget(self.qtab1)
        splitter1.setStretchFactor(0, 4)
        splitter1.setStretchFactor(1, 1)
        hbox.addWidget(splitter1)

        # horizontal widgets
        self.setLayout(hbox)

    def set_size_scaling(self, state):
        if state:
            self.voxel_scaling_btn.setIcon(QtGui.QIcon(get_icon("voxel_scaling_off.png")))
            self.voxel_scaling_btn.setToolTip("Disable voxel size scaling")
        else:
            self.voxel_scaling_btn.setIcon(QtGui.QIcon(get_icon("voxel_scaling_on.png")))
            self.voxel_scaling_btn.setToolTip("Enable voxel size scaling")
        self.ivl1.set_size_scaling(state)

    def overlay_changed(self, idx):
        if idx >= 0:
            ov = self.overlay_combo.itemText(idx)
            self.ivm.set_current_overlay(ov, signal=True)

    def update_current_overlay(self, overlay):
        if overlay is None:
            self.roi_combo.setCurrentIndex(-1)
        else:
            idx = self.overlay_combo.findText(overlay.name)
            if idx != self.overlay_combo.currentIndex():
                try:
                    self.overlay_combo.blockSignals(True)
                    self.overlay_combo.setCurrentIndex(idx)
                finally:
                    self.overlay_combo.blockSignals(False)

    def update_overlays(self, overlays):
        try:
            self.overlay_combo.blockSignals(True)
            self.overlay_combo.clear()
            for ov in overlays:
                self.overlay_combo.addItem(ov)
        finally:
            self.overlay_combo.blockSignals(False)
        self.update_current_overlay(self.ivm.current_overlay)
        self.overlay_combo.updateGeometry()

    def roi_changed(self, idx):
        if idx >= 0:
            roi = self.roi_combo.itemText(idx)
            self.ivm.set_current_roi(roi, signal=True)

    def update_current_roi(self, roi):
        if roi is None:
            self.roi_combo.setCurrentIndex(-1)
        else:
            idx = self.roi_combo.findText(roi.name)
            if idx != self.roi_combo.currentIndex():
                try:
                    self.roi_combo.blockSignals(True)
                    self.roi_combo.setCurrentIndex(idx)
                finally:
                    self.roi_combo.blockSignals(False)

    def update_rois(self, rois):
        try:
            self.roi_combo.blockSignals(True)
            self.roi_combo.clear()
            for roi in rois:
                self.roi_combo.addItem(roi)
        finally:
            self.roi_combo.blockSignals(False)
        self.update_current_roi(self.ivm.current_roi)
        self.roi_combo.updateGeometry()

    def overlay_view_changed(self, idx):
        view = idx in (0, 1)
        roiOnly = (idx == 1)
        self.ivl1.set_overlay_view(view, roiOnly)

    def roi_view_changed(self, idx):
        shade = idx in (0, 2)
        contour = idx in (1, 2)
        self.ivl1.set_roi_view(shade, contour)

    def overlay_cmap_changed(self, idx):
        cmap = self.ov_cmap_combo.itemText(idx)
        self.ivl1.h2.setGradientName(cmap)

    def initTabs(self):

        """
        Initialise the tab widget

        Returns:

        """

        # Tabbed Widget
        self.qtab1 = QtGui.QTabWidget()
        # add finger tabs
        self.qtab1.setTabBar(FingerTabBarWidget(width=100, height=50))

        self.qtab1.setTabsClosable(False)
        self.qtab1.setMovable(False)
        # Set the icon size of the tabs
        self.qtab1.setIconSize(QtCore.QSize(16, 16))

        # Widgets added to tabs on the right hand side
        self.qtab1.addTab(self.wid["Overview"][0], "Volumes")
        self.qtab1.addTab(self.wid["SigEn"][0], QtGui.QIcon(get_icon("voxel")), "Voxel\n analysis")
        self.qtab1.addTab(self.wid["ColOv"][0], QtGui.QIcon(get_icon("edit")), "Overlay\n statistics")
        self.qtab1.addTab(self.wid["Clus"][0], QtGui.QIcon(get_icon("clustering")), "Curve\n cluster")
        self.qtab1.addTab(self.wid["ClusOv"][0], QtGui.QIcon(get_icon("clustering")), "Overlay\n cluster")

        # signal
        # self.qtab1.tabCloseRequested.connect(self.qtab1.removeTab)
        self.qtab1.setTabPosition(QtGui.QTabWidget.West)

    # update slider range
    def update_slider_range(self):
        # set slider range
        self.sld1.setRange(0, self.ivm.vol.shape[2]-1)
        self.sld2.setRange(0, self.ivm.vol.shape[1]-1)
        self.sld3.setRange(0, self.ivm.vol.shape[0]-1)

        if self.ivm.vol.ndims == 4:
            self.sld4.setRange(0, self.ivm.vol.shape[3]-1)
        else:
            self.sld4.setRange(0, 0)

    @QtCore.Slot(bool)
    def slider_scroll_mouse(self, value):
        # update slider positions
        self.sld1.setValue(self.ivm.cim_pos[2])
        self.sld2.setValue(self.ivm.cim_pos[1])
        self.sld3.setValue(self.ivm.cim_pos[0])

    # Connect to a widget
    def show_widget(self, wname):
        index = self.qtab1.addTab(self.wid[wname][0], QtGui.QIcon(get_icon(self.wid[wname][1])), self.wid[wname][2])
        self.qtab1.setCurrentIndex(index)

    # Connect widget
    def show_se(self):
        index = self.qtab1.addTab(self.wid["SigEn"][0], QtGui.QIcon(get_icon("voxel")), "Voxel\nanalysis")
        self.qtab1.setCurrentIndex(index)

    # Connect widget
    def show_ic(self):
        index = self.qtab1.addTab(self.wid["ImExp"][0], QtGui.QIcon(get_icon("image_export")), "Image\nExport")
        self.qtab1.setCurrentIndex(index)

    def show_pk(self):
        index = self.qtab1.addTab(self.wid["PAna"][0], QtGui.QIcon(get_icon("pk")), "Pk")
        self.qtab1.setCurrentIndex(index)

    def show_t10(self):
        index = self.qtab1.addTab(self.wid["T10"][0], QtGui.QIcon(get_icon("t10")), "T10")
        self.qtab1.setCurrentIndex(index)

    def show_fab(self):
        index = self.qtab1.addTab(self.wid["Fab"][0], QtGui.QIcon(get_icon("fabber.svg")), "Fabber")
        self.qtab1.setCurrentIndex(index)

    def show_sv(self):
        index = self.qtab1.addTab(self.wid["sv"][0], QtGui.QIcon(get_icon("sv")), "Super\nvoxels")
        self.qtab1.setCurrentIndex(index)

    def show_meanvals(self):
        index = self.qtab1.addTab(self.wid["meanvals"][0], QtGui.QIcon(get_icon("meanvals")), "Mean\nvalues")
        self.qtab1.setCurrentIndex(index)

    def show_mcflirt(self):
        index = self.qtab1.addTab(self.wid["mcflirt"][0], QtGui.QIcon(self.local_file_path + '/icons/mcflirt.svg'), "MCFlirt")
        self.qtab1.setCurrentIndex(index)

    def show_cc(self):
        index = self.qtab1.addTab(self.wid["Clus"][0], QtGui.QIcon(get_icon("clustering")),
                                  "Curve\n Cluster", )
        self.qtab1.setCurrentIndex(index)

    def show_pw(self):

        # Initialise if it is not already initialised
        if self.wid["PView"][0] is None:
            self.wid["PView"][0] = PharmaView()
            self.wid["PView"][0].add_image_management(self.ivm)
            self.ivl1.sig_mouse_click.connect(self.wid["PView"][0].sig_mouse)

        index = self.qtab1.addTab(self.wid["PView"][0], QtGui.QIcon(get_icon("curve_view")), "Pharma\n View")
        self.qtab1.setCurrentIndex(index)


class WindowAndDecorators(QtGui.QMainWindow):

    """
    Overall window framework

    Steps:
    1) Loads the main widget (mw1) - this is where all the interesting stuff happens
    2) Accepts any input directories that are passed from the terminal
    3) Initialises the GUI, menus, and toolbar
    3) Loads any files that are passed from the terminal

    """

    #File dropped
    sig_dropped = QtCore.Signal(str)

    def __init__(self, image_dir_in=None, roi_dir_in=None, overlay_dir_in=None, overlay_type_in=None):

        super(WindowAndDecorators, self).__init__()

        self.setAcceptDrops(True)

        # Patch for if file is frozen (packaged apps)
        local_file_path = ""
        if hasattr(sys, 'frozen'):
            # if frozen
            print("Frozen executable")
            if hasattr(sys, '_MEIPASS'):
                print("Have _MEIPASS")
                local_file_path = sys._MEIPASS
            elif hasattr(sys, '_MEIPASS2'):
                print("Have _MEIPASS2")
                local_file_path = sys._MEIPASS2
            elif sys.frozen == 'macosx_app':
                local_file_path = os.getcwd() + '/pkview'
            else:
                local_file_path = os.path.dirname(sys.executable)
            os.environ["FABBERDIR"] = os.path.join(local_file_path, "fabber")

        # Running from a script
        else:
            local_file_path = os.path.dirname(__file__)

        # Use local working directory otherwise
        if local_file_path == "":
            print("Reverting to current directory as base")
            local_file_path = os.getcwd()

        # Print directory
        print("Local directory: ", local_file_path)
        set_local_file_path(local_file_path)

        # Load style sheet
        stFile = local_file_path + "/resources/darkorange.stylesheet"
        with open(stFile, "r") as fs:
            self.setStyleSheet(fs.read())

        # Load the main widget
        self.mw1 = MainWindowWidget()

        self.toolbar = None
        self.default_directory ='/home'

        # Directories for the three main files
        self.image_dir_in = image_dir_in
        self.roi_dir_in = roi_dir_in
        self.overlay_dir_in = overlay_dir_in
        self.overlay_type_in = overlay_type_in

        # initialise the whole UI
        self.init_ui()

        # autoload any files that have been passed from the command line
        self.auto_load_files()

        self.sig_dropped.connect(self.drag_drop_dialog)

    def init_ui(self):
        """
        Called during init. Sets the size and title of the overall GUI
        :return:
        """
        self.setGeometry(100, 100, 1000, 500)
        self.setCentralWidget(self.mw1)
        self.setWindowTitle("PkViewer - Benjamin Irving")
        self.setWindowIcon(QtGui.QIcon(get_icon("main_icon.png")))

        self.menu_ui()
        self.show()

        # OSx specific enhancments
        self.setUnifiedTitleAndToolBarOnMac(True)

    def menu_ui(self):
        """
        Set up the file menu system and the toolbar at the top
        :return:
        """

        # File --> Load Image
        load_action = QtGui.QAction(QtGui.QIcon(get_icon("picture")), '&Load Image Volume', self)
        load_action.setShortcut('Ctrl+L')
        load_action.setStatusTip('Load a 3d or 4d dceMRI image')
        load_action.triggered.connect(self.show_image_load_dialog)

        # File --> Load ROI
        load_roi_action = QtGui.QAction(QtGui.QIcon(get_icon("pencil")), '&Load ROI', self)
        load_roi_action.setStatusTip('Load binary ROI')
        load_roi_action.triggered.connect(self.show_roi_load_dialog)

        # File --> Load Overlay
        load_ovreg_action = QtGui.QAction(QtGui.QIcon(get_icon("edit")), '&Load Overlay', self)
        load_ovreg_action.setStatusTip('Load overlay')
        load_ovreg_action.triggered.connect(self.show_ovregsel_load_dialog)

        # File --> Save Overlay
        save_ovreg_action = QtGui.QAction(QtGui.QIcon.fromTheme("document-save"), '&Save Current Overlay', self)
        save_ovreg_action.setStatusTip('Save Current Overlay as a nifti file')
        save_ovreg_action.triggered.connect(self.show_ovreg_save_dialog)
        save_ovreg_action.setShortcut('Ctrl+S')

        # File --> Exit
        exit_action = QtGui.QAction(QtGui.QIcon.fromTheme("application-exit"), '&Exit', self)
        exit_action.setShortcut('Ctrl+Q')
        exit_action.setStatusTip('Exit Application')
        exit_action.triggered.connect(self.close)

        # Widgets --> Image export
        ic_action = QtGui.QAction(QtGui.QIcon(get_icon("image_export")), '&ImageExport', self)
        ic_action.setStatusTip('Export images from the GUI')
        ic_action.triggered.connect(self.mw1.show_ic)

        # Widgets --> Pharmacokinetics
        pk_action = QtGui.QAction(QtGui.QIcon(get_icon("pk")), '&Pharmacokinetics', self)
        pk_action.setStatusTip('Run pharmacokinetic analysis')
        pk_action.triggered.connect(self.mw1.show_pk)

        # Widgets --> T10
        t10_action = QtGui.QAction(QtGui.QIcon(get_icon("t10")), '&T10', self)
        t10_action.setStatusTip('T10 Map Generation')
        t10_action.triggered.connect(self.mw1.show_t10)

        # Widgets --> Supervoxels
        sv_action = QtGui.QAction(QtGui.QIcon(get_icon("sv")), '&Supervoxels', self)
        sv_action.setStatusTip('Supervoxel analysis')
        sv_action.triggered.connect(self.mw1.show_sv)

        # Widgets --> Supervoxels
        mv_action = QtGui.QAction(QtGui.QIcon(get_icon("meanvals")), '&Mean values overlay', self)
        mv_action.setStatusTip('Generate overlay of mean values within ROI regions')
        mv_action.triggered.connect(self.mw1.show_meanvals)

<<<<<<< HEAD
        # Widgets --> Fabber
        fab_action = QtGui.QAction(QtGui.QIcon(get_icon("fabber.svg")), '&Fabber', self)
        fab_action.setStatusTip('Run fabber model fitting')
        fab_action.triggered.connect(self.mw1.show_fab)
=======
        # Widgets --> MCFlirt
        mcflirt_action = QtGui.QAction(QtGui.QIcon(self.local_file_path + '/icons/mcflirt.svg'), '&MCFlirt', self)
        mcflirt_action.setStatusTip('MCFlirt motion correction')
        mcflirt_action.triggered.connect(self.mw1.show_mcflirt)
>>>>>>> e12746dd

        # Widgets --> PharmaView
        pw_action = QtGui.QAction(QtGui.QIcon(get_icon("curve_view")), '&PharmCurveView', self)
        pw_action.setStatusTip('Compare the true signal enhancement to the predicted model enhancement')
        pw_action.triggered.connect(self.mw1.show_pw)

        # Widgets --> RandomWalker
        # rw_action = QtGui.QAction('&RandomWalker', self)
        # rw_action.setStatusTip('RandomWalker')
        # rw_action.triggered.connect(self.mw1.show_rw)

        # Widgets --> CurveClustering
        # cc_action = QtGui.QAction(QtGui.QIcon(get_icon("clustering")), '&CurveClustering', self)
        # cc_action.setStatusTip('Cluster curves in a ROI of interest')
        # cc_action.triggered.connect(self.mw1.show_cc)

        # Wigets --> Create Annotation
        # annot_ovreg_action = QtGui.QAction(QtGui.QIcon(get_icon("edit")), '&Enable Annotation', self)
        # annot_ovreg_action.setStatusTip('Enable Annotation of the GUI')
        # annot_ovreg_action.setCheckable(True)
        # annot_ovreg_action.toggled.connect(self.show_annot_load_dialog)

        # Help -- > Online help
        help_action = QtGui.QAction(QtGui.QIcon.fromTheme("help-contents"), '&Online Help', self)
        help_action.setStatusTip('See online help file')
        help_action.triggered.connect(self.click_link)

        # Advanced --> Python Console
        console_action = QtGui.QAction(QtGui.QIcon(get_icon("console")), '&Console', self)
        console_action.setStatusTip('Run a console for advanced interaction')
        console_action.triggered.connect(self.show_console)

        menubar = self.menuBar()
        file_menu = menubar.addMenu('&File')
        widget_menu = menubar.addMenu('&Additional Widgets')
        advanced_menu = menubar.addMenu('&Advanced')
        help_menu = menubar.addMenu('&Help')

        file_menu.addAction(load_action)
        file_menu.addAction(load_roi_action)
        file_menu.addAction(load_ovreg_action)
        # file_menu.addAction(load_ovregsel_action)
        file_menu.addAction(save_ovreg_action)
        file_menu.addAction(exit_action)

        widget_menu.addAction(ic_action)
        widget_menu.addAction(pk_action)
        widget_menu.addAction(fab_action)
        widget_menu.addAction(pw_action)
        widget_menu.addAction(sv_action)
        widget_menu.addAction(mv_action)
        widget_menu.addAction(mcflirt_action)
        widget_menu.addAction(t10_action)
        # widget_menu.addAction(rw_action)
        # widget_menu.addAction(annot_ovreg_action)


        help_menu.addAction(help_action)

        advanced_menu.addAction(console_action)

        # Toolbar
        # self.toolbar = self.addToolBar('Load Image')
        # self.setIconSize(QtCore.QSize(20, 20))
        # self.toolbar.addAction(load_action)
        # self.toolbar.addAction(load_roi_action)
        # self.toolbar.addAction(load_ovreg_action)

        # extra info displayed in the status bar
        self.statusBar()

    def dragEnterEvent(self, e):
        if e.mimeData().hasUrls:
            e.accept()
        else:
            e.ignore()

    def dragMoveEvent(self, e):
        if e.mimeData().hasUrls:
            e.accept()
        else:
            e.ignore()

    def dropEvent(self, e):
        """
        Drop files directly onto the widget

        File locations are stored in fname
        :param e:
        :return:
        """
        if e.mimeData().hasUrls:
            e.setDropAction(QtCore.Qt.CopyAction)
            e.accept()
            fname = []
            for url in e.mimeData().urls():
                if op_sys == 'Darwin':
                    # OSx specific changes to allow drag and drop
                    filep = str(NSURL.URLWithString_(str(url.toString())).filePathURL().path())
                    fname.append(filep)
                else:
                    fname.append(str(url.toLocalFile()))
                print(fname)
            # Signal that a file has been dropped
            self.sig_dropped.emit(fname[0])

        else:
            e.ignore()

    @QtCore.Slot()
    def click_link(self):
        """
        Provide a clickable link to help files

        :return:
        """
        QtGui.QDesktopServices.openUrl(QtCore.QUrl("http://pkview.readthedocs.io/en/latest/", QtCore.QUrl.TolerantMode))

    @QtCore.Slot()
    def show_console(self):
        """

        Creates a pop up console that allows interaction with the GUI and data
        Uses:
        pyqtgraph.console

        """

        # Places that the console has access to
        namespace = {'pg': pg, 'np': np, 'mw1': self.mw1, 'ivm': self.mw1.ivm, 'self': self}
        text = (
            """
            ****** PkView Console ******

            This is a python console that allows interaction with the GUI data and running of scripts.

            Libraries already imported
            np: Numpy

            Access to data
            mw1: Access to the main window
            ivm: Access to all the stored image data

            """)
        self.con1 = pg.console.ConsoleWidget(namespace=namespace, text=text)
        self.con1.setWindowTitle('pyqtgraph example: ConsoleWidget')
        self.con1.setGeometry(QtCore.QRect(100, 100, 600, 600))
        self.con1.show()

    # Dialogs

    def show_image_load_dialog(self, fname=None):
        """
        Dialog for loading a file
        @fname: allows a file name to be passed in automatically
        """

        if fname is None:
            # Show file select widget
            fname, _ = QtGui.QFileDialog.getOpenFileName(self, 'Open file', self.default_directory)

        # check if file is returned
        if fname != '':

            if self.mw1.ivm.vol is not None:
                # Checking if data already exists
                msgBox = QtGui.QMessageBox()
                msgBox.setText("A volume has already been loaded")
                msgBox.setInformativeText("Do you want to clear all data and load this new volume?")
                msgBox.setStandardButtons(QtGui.QMessageBox.Ok | QtGui.QMessageBox.Cancel)
                msgBox.setDefaultButton(QtGui.QMessageBox.Ok)

                ret = msgBox.exec_()

                if ret == QtGui.QMessageBox.Ok:
                    print("Clearing data")
                    self.mw1.ivm.init(reset=True)
                else:
                    return

            self.default_directory = get_dir(fname)
            self.mw1.ivm.set_main_volume(Volume("main", fname=fname))
            print("Image dimensions: ", self.mw1.ivm.vol.shape)
            print("Voxel size: ", self.mw1.ivm.vol.voxel_sizes)
            print("Image range: ", self.mw1.ivm.vol.range)
            self.mw1.update_slider_range()
        else:
            print('Warning: No file selected')

    # def show_annot_load_dialog(self, checked):
    #     """
    #     Annotation dialog
    #     """
    #
    #     if checked:
    #         self.mw1.ivm.set_blank_annotation()
    #         self.mw1.ivl1.load_ovreg()
    #         self.mw1.ivl1.enable_drawing(color1=1)
    #     else:
    #         self.mw1.ivl1.enable_drawing(color1=-1)

    def show_roi_load_dialog(self, fname=None):
        """
        Dialog for loading a file
        @fname: allows a file name to be passed in automatically
        """
        if fname is None:
            # Show file select widget
            fname, _ = QtGui.QFileDialog.getOpenFileName(self, 'Open file', self.default_directory)

         #check if file is returned
        if fname != '':
            self.default_directory = get_dir(fname)
            name = os.path.split(fname)[1].split(".", 1)[0]
            self.mw1.ivm.add_roi(Roi(name, fname=fname), make_current=True)
        else:
            print('Warning: No file selected')

    def show_ovregsel_load_dialog(self, fname=None, ftype=None):
        """
        Dialog for loading an overlay and specifying the type of overlay
        @fname: allows a file name to be passed in automatically
        @ftype: allows overlay type to be passed automatically
        """
        if fname is None:
            # Show file select widget
            fname, _ = QtGui.QFileDialog.getOpenFileName(self, 'Open file', self.default_directory)

        # check if file is returned
        if fname != '':
            if ftype is None:
                # Make default type the filename (without extension) if not specified
                ftype = os.path.split(fname)[1].split(".", 1)[0]
                ftype, ok = QtGui.QInputDialog.getItem(self, 'Overlay type', 'Type of overlay loaded:',
                                                       [ftype, 'T10', 'Ktrans', 'kep', 've', 'vp', 'model_curves',
                                                        'annotation'])

            if ok:
                self.default_directory = get_dir(fname)
                self.mw1.ivm.add_overlay(Overlay(ftype, fname=fname), make_current=True)
        else:
            print('Warning: No file selected')

    def show_ovreg_save_dialog(self):
        """
        Dialog for saving an overlay as a nifti file

        """
        if self.mw1.ivm.current_overlay is None:
            QtGui.QMessageBox.warning(self, "No overlay", "No current overlay to save", QtGui.QMessageBox.Close)
            return

        fname, _ = QtGui.QFileDialog.getSaveFileName(self, 'Save file', dir=self.default_directory, filter="*.nii")

        if fname != '':
            # self.default_directory = get_dir(fname)
            self.mw1.ivm.current_overlay.save_nifti(fname)
        else:
            print('Warning: No file selected')

    @QtCore.Slot(str)
    def drag_drop_dialog(self, fname):
        """
        Dialog for loading an overlay and specifying the type of overlay
        @fname: allows a file name to be passed in automatically
        """

        ftype, ok = DragOptions.getImageChoice(self)

        if not ok:
            return

        self.default_directory = get_dir(fname)

        # Loading overlays
        if ftype != 'DCE' and ftype != 'ROI':
            self.show_ovregsel_load_dialog(fname)

        # Loading main image
        elif ftype == 'DCE':
            if self.mw1.ivm.vol is not None:

                # Checking if data already exists
                msgBox = QtGui.QMessageBox()
                msgBox.setText("A volume has already been loaded")
                msgBox.setInformativeText("Do you want to clear all data and load this new volume?")
                msgBox.setStandardButtons(QtGui.QMessageBox.Ok | QtGui.QMessageBox.Cancel)
                msgBox.setDefaultButton(QtGui.QMessageBox.Ok)

                ret = msgBox.exec_()

                if ret == QtGui.QMessageBox.Ok:
                    print("Clearing data")
                    self.mw1.ivm.init(reset=True)
                else:
                    return

            self.mw1.ivm.set_main_volume(Volume("main", fname=fname))
            print("Image dimensions: ", self.mw1.ivm.vol.shape)
            print("Voxel size: ", self.mw1.ivm.vol.voxel_sizes)
            print("Image range: ", self.mw1.ivm.vol.range)
            self.mw1.update_slider_range()

        # Loading ROI
        elif ftype == 'ROI':
            name = os.path.split(fname)[1].split(".", 1)[0]
            self.mw1.ivm.add_roi(Roi(name, fname=fname), make_current=True)

    def auto_load_files(self):
        """
        Check to see if any input directories have been passed from the terminal for auto loading and loads those images
        """

        if self.image_dir_in is not None:
            self.show_image_load_dialog(fname=self.image_dir_in)
        if self.roi_dir_in is not None:
            self.show_roi_load_dialog(fname=self.roi_dir_in)
        if self.overlay_dir_in is not None:
            self.show_ovregsel_load_dialog(fname=self.overlay_dir_in, ftype=self.overlay_type_in)


def main():

    """
    Parse any input arguments and run the application
    """

    # current_folder = args_in.pop(0)

    # Parse input arguments to pass info to GUI
    parser = argparse.ArgumentParser()
    parser.add_argument('--T10afibatch', help='Run batch T10 processing from a yaml file', default=None, type=str)
    parser.add_argument('--slicbatch', help='Run batch SLIC supervoxel processing from a yaml file', default=None, type=str)
    parser.add_argument('--T10batch', help='Run batch T10 processing from a yaml file', default=None, type=str)
    parser.add_argument('--PKbatch', help='Run batch PK processing from a yaml file', default=None, type=str)
<<<<<<< HEAD
    parser.add_argument('--fabberbatch', help='Run batch Fabber processing from a yaml file', default=None, type=str)
=======
    parser.add_argument('--mcflirtbatch', help='Run batch MCFLIRT processing from a yaml file', default=None, type=str)
>>>>>>> e12746dd
    parser.add_argument('--image', help='DCE-MRI nifti file location', default=None, type=str)
    parser.add_argument('--roi', help='ROI nifti file location', default=None, type=str)
    parser.add_argument('--overlay', help='Overlay nifti file location', default=None, type=str)
    parser.add_argument('--overlaytype', help='Type of overlay', default=None, type=str)
    args = parser.parse_args()

    print(pg.systemInfo())

<<<<<<< HEAD
    # Check whether any batch processing arguments have been called

    if (args.T10batch is not None):
        # Run T10 batch processing from a yaml file
        t10(args.T10batch)

    elif (args.T10afibatch is not None):
        # Run T10 and afi batch processing from a yaml file
        t10_preclinical(args.T10afibatch)

    elif (args.slicbatch is not None):
        perfslic(args.slicbatch)

    elif (args.PKbatch is not None):
        pkbatch(args.PKbatch)
=======
    if (args.PKbatch is not None):
        # Run pk modelling from a yaml file.
        pkbatch(args.PKbatch)
    elif (args.T10batch is not None):
        # Run T10 batch processing from a yaml file
        t10(args.T10batch)
    elif (args.T10afibatch is not None):
        # Run T10 and afi batch processing from a yaml file
        t10_preclinical(args.T10afibatch)
    elif (args.slicbatch is not None):
        perfslic(args.slicbatch)
    elif (args.mcflirtbatch is not None):
        mcflirt_batch(args.mcflirtbatch)
    else:
        # Initialise main GUI

        # Initialise the PKView application
        app = QtGui.QApplication(sys.argv)
        app.setStyle('plastique')  # windows, motif, cde, plastique, windowsxp, macintosh
        # app.setGraphicsSystem('native')  ## work around a variety of bugs in the native graphics system

        # Pass arguments from the terminal (if any) into the main application
        ex = WindowAndDecorators(args.image, args.roi, args.overlay, args.overlaytype)
        sys.exit(app.exec_())

>>>>>>> e12746dd

    elif (args.fabberbatch is not None):

        fabber_batch(args.fabberbatch)

    else:
        # Initialise main GUI

        # OSx specific Changes
        if op_sys == 'Darwin':
            from Foundation import NSURL
            QtGui.QApplication.setGraphicsSystem('native')

        # Initialise the PKView application
        app = QtGui.QApplication(sys.argv)
        app.setStyle('plastique')  # windows, motif, cde, plastique, windowsxp, macintosh
        # app.setGraphicsSystem('native')  ## work around a variety of bugs in the native graphics system

        # Pass arguments from the terminal (if any) into the main application
        ex = WindowAndDecorators(args.image, args.roi, args.overlay, args.overlaytype)
        sys.exit(app.exec_())

if __name__ == '__main__':
    main()<|MERGE_RESOLUTION|>--- conflicted
+++ resolved
@@ -37,11 +37,8 @@
 from .widgets.T10Widgets import T10Widget
 from .widgets.PerfSlicWidgets import MeanValuesWidget
 from .widgets.PerfSlicWidgets import PerfSlicWidget
-<<<<<<< HEAD
 from .widgets.FabberWidgets import FabberWidget, fabber_batch
-=======
 from .widgets.MCWidgets import MCFlirtWidget
->>>>>>> e12746dd
 from .widgets.ExperimentalWidgets import ImageExportWidget
 from .widgets.OverviewWidgets import OverviewWidget
 from .volumes.volume_management import Volume, Overlay, Roi, ImageVolumeManagement
@@ -52,13 +49,11 @@
 from .utils.cmd_pkmodel import pkbatch
 from .utils.cmd_perfslic import perfslic
 from .utils.cmd_t10 import t10_preclinical, t10
-<<<<<<< HEAD
+from .utils.cmd_mcflirt import mcflirt_batch
+
 from .utils import set_local_file_path, get_icon
 
 op_sys = platform.system()
-=======
-from .utils.cmd_mcflirt import mcflirt_batch
->>>>>>> e12746dd
 
 def get_dir(str1):
     """
@@ -702,17 +697,15 @@
         mv_action.setStatusTip('Generate overlay of mean values within ROI regions')
         mv_action.triggered.connect(self.mw1.show_meanvals)
 
-<<<<<<< HEAD
         # Widgets --> Fabber
         fab_action = QtGui.QAction(QtGui.QIcon(get_icon("fabber.svg")), '&Fabber', self)
         fab_action.setStatusTip('Run fabber model fitting')
         fab_action.triggered.connect(self.mw1.show_fab)
-=======
+
         # Widgets --> MCFlirt
-        mcflirt_action = QtGui.QAction(QtGui.QIcon(self.local_file_path + '/icons/mcflirt.svg'), '&MCFlirt', self)
+        mcflirt_action = QtGui.QAction(QtGui.QIcon(get_icon("mcflirt"), '&MCFlirt', self)
         mcflirt_action.setStatusTip('MCFlirt motion correction')
         mcflirt_action.triggered.connect(self.mw1.show_mcflirt)
->>>>>>> e12746dd
 
         # Widgets --> PharmaView
         pw_action = QtGui.QAction(QtGui.QIcon(get_icon("curve_view")), '&PharmCurveView', self)
@@ -1048,11 +1041,8 @@
     parser.add_argument('--slicbatch', help='Run batch SLIC supervoxel processing from a yaml file', default=None, type=str)
     parser.add_argument('--T10batch', help='Run batch T10 processing from a yaml file', default=None, type=str)
     parser.add_argument('--PKbatch', help='Run batch PK processing from a yaml file', default=None, type=str)
-<<<<<<< HEAD
     parser.add_argument('--fabberbatch', help='Run batch Fabber processing from a yaml file', default=None, type=str)
-=======
     parser.add_argument('--mcflirtbatch', help='Run batch MCFLIRT processing from a yaml file', default=None, type=str)
->>>>>>> e12746dd
     parser.add_argument('--image', help='DCE-MRI nifti file location', default=None, type=str)
     parser.add_argument('--roi', help='ROI nifti file location', default=None, type=str)
     parser.add_argument('--overlay', help='Overlay nifti file location', default=None, type=str)
@@ -1061,7 +1051,6 @@
 
     print(pg.systemInfo())
 
-<<<<<<< HEAD
     # Check whether any batch processing arguments have been called
 
     if (args.T10batch is not None):
@@ -1077,22 +1066,21 @@
 
     elif (args.PKbatch is not None):
         pkbatch(args.PKbatch)
-=======
-    if (args.PKbatch is not None):
-        # Run pk modelling from a yaml file.
-        pkbatch(args.PKbatch)
-    elif (args.T10batch is not None):
-        # Run T10 batch processing from a yaml file
-        t10(args.T10batch)
-    elif (args.T10afibatch is not None):
-        # Run T10 and afi batch processing from a yaml file
-        t10_preclinical(args.T10afibatch)
-    elif (args.slicbatch is not None):
-        perfslic(args.slicbatch)
+
     elif (args.mcflirtbatch is not None):
         mcflirt_batch(args.mcflirtbatch)
+
+    elif (args.fabberbatch is not None):
+
+        fabber_batch(args.fabberbatch)
+
     else:
         # Initialise main GUI
+
+        # OSx specific Changes
+        if op_sys == 'Darwin':
+            from Foundation import NSURL
+            QtGui.QApplication.setGraphicsSystem('native')
 
         # Initialise the PKView application
         app = QtGui.QApplication(sys.argv)
@@ -1103,28 +1091,5 @@
         ex = WindowAndDecorators(args.image, args.roi, args.overlay, args.overlaytype)
         sys.exit(app.exec_())
 
->>>>>>> e12746dd
-
-    elif (args.fabberbatch is not None):
-
-        fabber_batch(args.fabberbatch)
-
-    else:
-        # Initialise main GUI
-
-        # OSx specific Changes
-        if op_sys == 'Darwin':
-            from Foundation import NSURL
-            QtGui.QApplication.setGraphicsSystem('native')
-
-        # Initialise the PKView application
-        app = QtGui.QApplication(sys.argv)
-        app.setStyle('plastique')  # windows, motif, cde, plastique, windowsxp, macintosh
-        # app.setGraphicsSystem('native')  ## work around a variety of bugs in the native graphics system
-
-        # Pass arguments from the terminal (if any) into the main application
-        ex = WindowAndDecorators(args.image, args.roi, args.overlay, args.overlaytype)
-        sys.exit(app.exec_())
-
 if __name__ == '__main__':
     main()
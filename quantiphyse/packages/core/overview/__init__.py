--- conflicted
+++ resolved
@@ -6,184 +6,6 @@
 
 from .widget import OverviewWidget
 
-<<<<<<< HEAD
-from PySide import QtGui, QtCore
-from quantiphyse.gui.widgets import QpWidget, HelpButton, TextViewerDialog
-from quantiphyse.utils import debug, get_icon, get_version, get_local_file
-from quantiphyse import __contrib__, __acknowledge__
-
-SUMMARY = """
-The GUI enables analysis of an MRI volume, and multiple ROIs and data 
-with pharmacokinetic modelling, subregion analysis and statistics included. 
-Please use help (?) buttons for more online information on each widget and the entire GUI.
-
-""" + \
-"Creators: " + ", ".join([author for author in __contrib__]) + \
-"\nAcknowlegements: " + ", ".join([ack for ack in __acknowledge__])
-
-class OverviewWidget(QpWidget):
-
-    def __init__(self, **kwargs):
-        super(OverviewWidget, self).__init__(name="Volumes", icon="volumes", desc="Overview of volumes loaded", group="DEFAULT", position=0, **kwargs)
-
-    def init_ui(self):
-        layout = QtGui.QVBoxLayout()
-
-        hbox = QtGui.QHBoxLayout()
-        pixmap = QtGui.QPixmap(get_icon("quantiphyse_75.png"))
-        lpic = QtGui.QLabel(self)
-        lpic.setPixmap(pixmap)
-        hbox.addWidget(lpic)
-        hbox.addStretch(1)
-        b1 = HelpButton(self)
-        hbox.addWidget(b1)
-        layout.addLayout(hbox)
-
-        ta = QtGui.QLabel(SUMMARY)
-        ta.setWordWrap(True)
-        layout.addWidget(ta)
-
-        box = QtGui.QGroupBox()
-        hbox = QtGui.QHBoxLayout()
-        box.setLayout(hbox)
-        disc = QtGui.QLabel("<font size=2> Disclaimer: This software has been developed for research purposes only, and "
-                          "should not be used as a diagnostic tool. The authors or distributors will not be "
-                          "responsible for any direct, indirect, special, incidental, or consequential damages "
-                          "arising of the use of this software. By using the this software you agree to this disclaimer."
-                          "<p>"
-                          "Please read the Quantiphyse License for more information")
-        disc.setWordWrap(True)
-        hbox.addWidget(disc, 10)
-        license_btn = QtGui.QPushButton("License")
-        license_btn.clicked.connect(self._view_license)
-        hbox.addWidget(license_btn)
-        layout.addWidget(box)
-
-        self.vols = DataListWidget(self)
-        layout.addWidget(self.vols)
-
-        hbox = QtGui.QHBoxLayout()
-        btn = QtGui.QPushButton("Rename")
-        btn.clicked.connect(self.rename)
-        hbox.addWidget(btn)
-        btn = QtGui.QPushButton("Delete")
-        btn.clicked.connect(self.delete)
-        hbox.addWidget(btn)
-        layout.addLayout(hbox)
-
-        self.setLayout(layout)
-
-    def _view_license(self):
-        license_file = get_local_file("licence.md")
-        with open(license_file, "r") as f:
-            text = f.read()
-        dlg = TextViewerDialog(self, "Quantiphyse License", text=text)
-        dlg.exec_()
-
-    def delete(self):
-        if self.vols.selected is not None:
-            ok = QtGui.QMessageBox.warning(self, "Delete data", "Delete '%s'?" % self.vols.selected,
-                                            QtGui.QMessageBox.Ok | QtGui.QMessageBox.Cancel)
-            if ok:
-                if self.vols.selected_type.startswith("Data"):
-                    self.ivm.delete_data(self.vols.selected)
-                elif self.vols.selected_type == "ROI":
-                    self.ivm.delete_roi(self.vols.selected)
-                else:                
-                    # Delete main volume by doing a reset
-                    self.ivm.reset()
-
-    def rename(self):
-        if self.vols.selected is not None:
-            text, result = QtGui.QInputDialog.getText(self, "Renaming '%s'" % self.vols.selected, "New name", 
-                                                      QtGui.QLineEdit.Normal, self.vols.selected)
-            if result:
-                if self.vols.selected_type.startswith("Data"):
-                    self.ivm.rename_data(self.vols.selected, text)
-                elif self.vols.selected_type == "ROI":
-                    self.ivm.rename_roi(self.vols.selected, text)
-                else:
-                    # Nothing else should care about the name of the main volume
-                    self.ivm.main.name = text
-                    self.vols.update_list(None)
-       
-class DataListWidget(QtGui.QTableWidget):
-    """
-    Table showing loaded volumes
-    """
-    def __init__(self, parent):
-        super(DataListWidget, self).__init__(parent)
-        self.ivm = parent.ivm
-        self.setColumnCount(3)
-        self.setHorizontalHeaderLabels(["Name", "Type", "File"])
-        header = self.horizontalHeader();
-        header.setResizeMode(2, QtGui.QHeaderView.Stretch);
-        self.setSelectionBehavior(QtGui.QAbstractItemView.SelectRows)
-        self.setSelectionMode(QtGui.QAbstractItemView.NoSelection)
-        self.setEditTriggers(QtGui.QAbstractItemView.NoEditTriggers)
-        self.cellClicked.connect(self.clicked)
-        self.ivm.sig_main_data.connect(self.update_list)
-        self.ivm.sig_current_data.connect(self.update_list)
-        self.ivm.sig_all_data.connect(self.update_list)
-        self.ivm.sig_current_roi.connect(self.update_list)
-        self.ivm.sig_all_rois.connect(self.update_list)
-        self.selected = None
-        self.selected_type = None
-
-    def get_name(self, vol):
-        if vol.fname is not None:
-            name = vol.fname
-        else:
-            name = vol.name
-        return name
-
-    def add_volume(self, row, vol_type, vol, current=False):
-        self.setItem(row, 0, QtGui.QTableWidgetItem(vol.name))
-        self.setItem(row, 1, QtGui.QTableWidgetItem(vol_type))
-        item = self.item(row, 0)
-        if vol.fname is not None:
-            self.setItem(row, 2, QtGui.QTableWidgetItem(vol.fname))
-            if item is not None:
-                item.setToolTip(vol.fname)
-        if current:
-            if item is not None:
-                font = self.item(row, 0).font()
-                font.setBold(True)
-                self.item(row, 0).setFont(font)
-                self.item(row, 1).setFont(font)
-                if vol.fname is not None: self.item(row, 2).setFont(font)
-        
-    def update_list(self, list1):
-        try:
-            self.blockSignals(True)
-            n = len(self.ivm.data) + len(self.ivm.rois)
-            self.setRowCount(n)
-            row = 0
-            for name in sorted(self.ivm.data.keys()):
-                ovl = self.ivm.data[name]
-                t = "Data"
-                if self.ivm.main is not None and self.ivm.main.name == ovl.name:
-                    t += "*"
-                self.add_volume(row, t, ovl, self.ivm.is_current_data(ovl))
-                row += 1
-            for name in sorted(self.ivm.rois.keys()):
-                roi = self.ivm.rois[name]
-                self.add_volume(row, "ROI", roi, self.ivm.is_current_roi(roi))
-                row += 1
-        finally:
-            self.blockSignals(False)
-
-    def clicked(self, row, col):
-        self.selected_type = self.item(row, 1).text()
-        self.selected = self.item(row, 0).text()
-        if self.selected_type.startswith("Data"):
-            self.ivm.set_current_data(self.selected)
-        elif self.selected_type == "ROI":
-            self.ivm.set_current_roi(self.selected)
-
-QP_WIDGETS =  [OverviewWidget]
-=======
 QP_MANIFEST = {
     "widgets" : [OverviewWidget],
-}
->>>>>>> e76cddb4
+}
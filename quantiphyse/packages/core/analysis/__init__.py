--- conflicted
+++ resolved
@@ -2,1091 +2,8 @@
 from .processes import CalcVolumesProcess, ExecProcess, DataStatisticsProcess, RadialProfileProcess, HistogramProcess
 from .tests import DataStatisticsTest, MultiVoxelAnalysisTest, VoxelAnalysisTest
 
-<<<<<<< HEAD
-class SECurveOptions(QtGui.QDialog):
-    def __init__(self, parent):
-        QtGui.QDialog.__init__(self, parent)
-        self.parent = parent
-        self.se = False
-        self.smooth = False
-
-        self.setWindowTitle('Plot options')
-        grid = QtGui.QGridLayout()
-        self.setLayout(grid)
-
-        # Display mode
-        self.mode = 0
-        grid.addWidget(QtGui.QLabel("Display mode"), 0, 0)
-        self.mode_combo = QtGui.QComboBox()
-        self.mode_combo.addItem("Signal")
-        self.mode_combo.addItem("Signal Enhancement")
-        self.mode_combo.currentIndexChanged.connect(self.mode_changed)
-        grid.addWidget(self.mode_combo, 0, 1)
-
-        # Y-axis scale
-        self.auto_y_cb = QtGui.QCheckBox('Automatic Y axis scale', self)
-        self.auto_y_cb.setChecked(True)
-        self.auto_y_cb.stateChanged.connect(self.auto_y_changed)
-
-        hbox = QtGui.QHBoxLayout()
-        grid.addWidget(self.auto_y_cb, 1, 0)
-        self.min_lbl = QtGui.QLabel("Min")
-        self.min_lbl.setEnabled(False)
-        hbox.addWidget(self.min_lbl)
-        self.min_spin = QtGui.QDoubleSpinBox()
-        self.min_spin.setMinimum(-1e20)
-        self.min_spin.setMaximum(1e20)
-        self.min_spin.valueChanged.connect(parent.update)
-        self.min_spin.setEnabled(False)
-        hbox.addWidget(self.min_spin)
-        self.max_lbl = QtGui.QLabel("Max")
-        self.max_lbl.setEnabled(False)
-        hbox.addWidget(self.max_lbl)
-        self.max_spin = QtGui.QDoubleSpinBox()
-        self.max_spin.setMinimum(-1e20)
-        self.max_spin.setMaximum(1e20)
-        self.max_spin.valueChanged.connect(parent.update)
-        self.max_spin.setEnabled(False)
-        hbox.addWidget(self.max_spin)
-        hbox.addStretch(1)
-        grid.addLayout(hbox, 1, 1)
-
-        # Signal enhancement baseline
-        self.se_lbl = QtGui.QLabel('Signal enhancement: Use first')
-        self.se_lbl.setEnabled(False)
-        grid.addWidget(self.se_lbl, 2, 0)
-
-        hbox = QtGui.QHBoxLayout()
-        self.norm_frames = QtGui.QSpinBox()
-        self.norm_frames.setValue(3)
-        self.norm_frames.setMinimum(1)
-        self.norm_frames.setMaximum(100)
-        self.norm_frames.valueChanged.connect(parent.update)
-        self.norm_frames.setEnabled(False)
-        hbox.addWidget(self.norm_frames)
-        self.se_lbl2 = QtGui.QLabel('frames as baseline')
-        self.se_lbl2.setEnabled(False)
-        hbox.addWidget(self.se_lbl2)
-        hbox.addStretch(1)
-        grid.addLayout(hbox, 2, 1)
-
-        # Smoothing
-        self.smooth_cb = QtGui.QCheckBox('Smooth curves', self)
-        self.smooth_cb.setChecked(self.smooth)
-        grid.addWidget(self.smooth_cb, 3, 0)
-
-    def mode_changed(self, idx):
-        self.mode = idx
-        self.se = (self.mode == 1)
-        self.se_lbl.setEnabled(self.se)
-        self.norm_frames.setEnabled(self.se)
-        self.se_lbl2.setEnabled(self.se)
-        self.parent.update()
-
-    def auto_y_changed(self, ch):
-        self.min_lbl.setEnabled(not ch)
-        self.min_spin.setEnabled(not ch)
-        self.max_lbl.setEnabled(not ch)
-        self.max_spin.setEnabled(not ch)
-        self.parent.update()
-        
-class SEPlot:
-    def __init__(self, plotwin, sig, **kwargs):
-        self.plotwin = plotwin
-        self.sig = np.copy(np.array(sig, dtype=np.double))
-        self.pen = kwargs.get("pen", (255, 255, 255))
-        self.symbolBrush = kwargs.get("symbolBrush", (200, 200, 200))
-        self.symbolPen = kwargs.get("symbolPen", "k")
-        self.symbolSize = kwargs.get("symbolSize", 5.0)
-
-        self.line = None
-        self.pts = None
-
-    def draw(self, plot_opts, global_opts):
-        if plot_opts.se:
-            m = np.mean(self.sig[:plot_opts.norm_frames.value()])
-            pt_values = self.sig / m - 1
-        else:
-            pt_values = self.sig
-
-        if plot_opts.smooth_cb.isChecked():
-            wsize = 3
-            cwin1 = np.ones(wsize)/wsize
-            r1 = range(len(pt_values))
-            # Tolerance does not scale by data value to scale input
-            s = UnivariateSpline(r1, pt_values/pt_values.max(), s=0.1, k=4)
-            knots1 = s.get_knots()
-            debug("Number of knots in B-spline smoothing: ", len(knots1))
-            line_values = s(r1)*pt_values.max()
-        else:
-            line_values = pt_values
-
-        if self.line is not None:
-            self.remove()
-
-        self.line = self.plotwin.plot(global_opts.t_scale, line_values, pen=self.pen, width=4.0)
-        self.pts = self.plotwin.plot(global_opts.t_scale, pt_values, pen=None, symbolBrush=self.symbolBrush, symbolPen=self.symbolPen,
-                                symbolSize=self.symbolSize)
-
-    def remove(self):
-        if self.line is not None:
-            self.plotwin.removeItem(self.line)
-            self.plotwin.removeItem(self.pts)
-            self.line, self.pts = None, None
-
-class SECurve(QpWidget):
-    """
-    Plots SE curve for current main data
-    """
-    sig_add_pnt = QtCore.Signal(tuple)
-    sig_clear_pnt = QtCore.Signal(bool)
-
-    def __init__(self, **kwargs):
-        super(SECurve, self).__init__(name="Multi-Voxel Analysis", icon="voxel", desc="Compare signal curves at different voxels", group="Analysis", position=2, **kwargs)
-
-        self.colors = {'grey':(200, 200, 200), 'red':(255, 0, 0), 'green':(0, 255, 0), 'blue':(0, 0, 255),
-                       'orange':(255, 140, 0), 'cyan':(0, 255, 255), 'brown':(139, 69, 19)}
-        self.activated = False
-
-    def init_ui(self):
-        self.setStatusTip("Click points on the 4D volume to see data curve")
-
-        vbox = QtGui.QVBoxLayout()
-
-        title = TitleWidget(self, "Multi-Voxel Analysis", help="curve_compare", batch_btn=False, opts_btn=True)
-        vbox.addWidget(title)
-
-        #Clear curves button
-        hbox = QtGui.QHBoxLayout()
-        clear_icon = QtGui.QIcon(get_icon("clear"))
-        btn = QtGui.QPushButton(self)
-        btn.setIcon(clear_icon)
-        btn.setIconSize(QtCore.QSize(14, 14))
-        btn.setToolTip("Clear curves")
-        btn.clicked.connect(self.clear_all)
-        hbox.addStretch(1)
-        hbox.addWidget(btn)
-        vbox.addLayout(hbox)
-
-        # Plot window
-        self.plotwin = pg.GraphicsLayoutWidget()
-        self.plotwin.setBackground(background=None)
-        self.p1 = self.plotwin.addPlot()
-        vbox.addWidget(self.plotwin)
-        vbox.addWidget(QtGui.QLabel())
-
-        opts_box = QtGui.QGroupBox()
-        opts_box.setTitle('Point selection')
-        opts_vbox = QtGui.QVBoxLayout()
-        opts_box.setLayout(opts_vbox)
-
-        # Select plot color
-        hbox = QtGui.QHBoxLayout()
-        hbox.addWidget(QtGui.QLabel('Plot color'))
-        combo = QtGui.QComboBox(self)
-        for col in self.colors.keys():
-            combo.addItem(col)
-        combo.setCurrentIndex(combo.findText("grey"))
-        combo.activated[str].connect(self.plot_col_changed)
-        combo.setToolTip("Set the color of the enhancement curve when a point is clicked on the image. "
-                         "Allows visualisation of multiple enhancement curves of different colours")
-        hbox.addWidget(combo)
-        hbox.addStretch(1)
-        opts_vbox.addLayout(hbox)
-
-        # Show individual curves (can disable to just show mean)
-        self.indiv_cb = QtGui.QCheckBox('Show individual curves', self)
-        self.indiv_cb.toggle() # default ON
-        self.indiv_cb.stateChanged.connect(self.replot_graph)
-        opts_vbox.addWidget(self.indiv_cb)
-
-        # Show mean
-        self.mean_cb = QtGui.QCheckBox('Show mean curve', self)
-        self.mean_cb.stateChanged.connect(self.replot_graph)
-        opts_vbox.addWidget(self.mean_cb)
-
-        hbox = QtGui.QHBoxLayout()
-        hbox.addWidget(opts_box)
-        hbox.addStretch()
-        vbox.addLayout(hbox)
-
-        vbox.addStretch(1)
-        self.setLayout(vbox)
-
-        self.plot_opts = SECurveOptions(self)
-    
-        self.plot_col_changed("grey")
-        self.plots = {}
-        self.mean_plots = {}
-        self.clear_all()
-
-    def activate(self):
-        self.ivm.sig_main_data.connect(self.replot_graph)
-        self.ivl.sig_sel_changed.connect(self.sel_changed)
-        self.activated = True
-        self.ivl.set_picker(PickMode.MULTIPLE)
-        self.ivl.picker.col = self.col
-        self.replot_graph()
-
-    def deactivate(self):
-        self.ivm.sig_main_data.disconnect(self.replot_graph)
-        self.ivl.sig_sel_changed.disconnect(self.sel_changed)
-        self.ivl.set_picker(PickMode.SINGLE)
-
-    def show_options(self):
-        self.plot_opts.show()
-        self.plot_opts.raise_()
-
-    def get_plots_by_color(self, col):
-        return [plt for plt in self.plots.values() if plt.pen == col]
-
-    def remove_plots(self):
-        """
-        Clear the graph but don't delete data
-        """
-        for plt in self.plots.values(): plt.remove()
-        for plt in self.mean_plots.values(): plt.remove()
-        
-    def options_changed(self, opts):
-        if self.activated:
-            self.replot_graph()
-
-    def replot_graph(self):
-        self.remove_plots()
-        self.p1.setLabel('bottom', self.opts.t_type, units=self.opts.t_unit)
-        if self.plot_opts.se:
-            self.p1.setTitle("Signal enhancement curve")
-        else:
-            self.p1.setTitle("Signal curve")
-
-        if self.ivm.main is not None:
-            self.p1.setLabel('left', self.ivm.main.name)
-
-        if self.indiv_cb.isChecked():
-            for plt in self.plots.values():
-                plt.draw(self.plot_opts, self.opts)
-        if self.mean_cb.isChecked():
-            self.update_means()
-            for plt in self.mean_plots.values():
-                plt.draw(self.plot_opts, self.opts)
-
-    def clear_all(self):
-        """
-        Clear the graph and all data
-        """
-        self.remove_plots()
-        self.plots, self.mean_plots = {}, {}
-        # Reset the list of picked points
-        self.ivl.set_picker(PickMode.MULTIPLE)
-        self.ivl.picker.col = self.col
-
-    def add_point(self, point, col):
-        """
-        Add a selected point of the specified colour
-        """
-        if self.ivm.main.ndim == 3:
-            # FIXME this should take into account which window the picked point was from
-            warnings.warn("3D image so just calculating cross image profile")
-            sig = self.ivm.main.std()[point[0], :, point[2]]
-        elif self.ivm.main.ndim == 4:
-            sig = self.ivm.main.std()[point[0], point[1], point[2], :]
-        else:
-            warnings.warn("Image is not 3D or 4D")
-            return
-
-        self.plots[point] = SEPlot(self.p1, sig, pen=col)
-
-    def update_means(self):
-        for col in self.colors.values():
-            all_plts = self.get_plots_by_color(col)
-            if len(all_plts) > 0:
-                mean_values = np.stack([plt.sig for plt in all_plts], axis=1)
-                mean_values = np.squeeze(np.mean(mean_values, axis=1))
-                self.mean_plots[col] = SEPlot(self.p1, mean_values, pen=pg.mkPen(col, style=QtCore.Qt.DashLine), symbolBrush=col, symbolPen='k', symbolSize=10.0)
-            elif col in self.mean_plots:
-                self.mean_plots[col].remove()
-                del self.mean_plots[col]
-
-    def sel_changed(self, picker):
-        """
-        Point selection changed - add new points, or points which have changed color and update
-        the mean curves
-        """
-        allpoints = []
-        for col, points in picker.points.items():
-            allpoints += points
-            for point in points:
-                if point not in self.plots or self.plots[point].pen != col:
-                    self.add_point(point, col)
-
-        for point in self.plots.keys():
-            if point not in allpoints:
-                self.plots[point].remove()
-                del self.plots[point]
-
-        self.replot_graph()
-
-    def plot_col_changed(self, text):
-        self.col = self.colors.get(text, (255, 255, 255))
-        self.ivl.picker.col = self.col
-
-class DataStatistics(QpWidget):
-
-    def __init__(self, **kwargs):
-        super(DataStatistics, self).__init__(name="Data Statistics", desc="Display statistics about data sets", icon="edit", group="DEFAULT", position=1, **kwargs)
-        
-    def init_ui(self):
-        """ Set up UI controls here so as not to delay startup"""
-        self.process = DataStatisticsProcess(self.ivm)
-        self.process_ss = DataStatisticsProcess(self.ivm)
-        self.process_rp = RadialProfileProcess(self.ivm)
-        self.process_hist = HistogramProcess(self.ivm)
-        
-        main_vbox = QtGui.QVBoxLayout()
-
-        title = TitleWidget(self, help="overlay_stats", batch_btn=False)
-        main_vbox.addWidget(title)
-
-        hbox = QtGui.QHBoxLayout()
-        hbox.addWidget(QtGui.QLabel("Data selection"))
-        self.data_combo = OverlayCombo(self.ivm, all_option=True)
-        self.data_combo.currentIndexChanged.connect(self.update_all)
-        hbox.addWidget(self.data_combo)
-        hbox.addStretch(1)
-        main_vbox.addLayout(hbox)
-
-        # Summary stats
-        stats_box = QtGui.QGroupBox()
-        stats_box.setTitle('Summary Statistics')
-        vbox = QtGui.QVBoxLayout()
-        stats_box.setLayout(vbox)
-
-        hbox = QtGui.QHBoxLayout()
-        self.butgen = QtGui.QPushButton("Show")
-        self.butgen.setToolTip("Show standard statistics for the data in each ROI")
-        self.butgen.clicked.connect(self.show_stats)
-        hbox.addWidget(self.butgen)
-        self.copy_btn = QtGui.QPushButton("Copy")
-        self.copy_btn.clicked.connect(self.copy_stats)
-        self.copy_btn.setVisible(False)
-        hbox.addWidget(self.copy_btn)
-        hbox.addStretch(1)
-        vbox.addLayout(hbox)
-
-        self.stats_table = QtGui.QTableView()
-        self.stats_table.resizeColumnsToContents()
-        self.stats_table.setModel(self.process.model)
-        self.stats_table.setVisible(False)
-        vbox.addWidget(self.stats_table)
-
-        main_vbox.addWidget(stats_box)
-
-        # Summary stats (single slice)
-
-        stats_box_ss = QtGui.QGroupBox()
-        stats_box_ss.setTitle('Summary Statistics - Slice')
-        vbox = QtGui.QVBoxLayout()
-        stats_box_ss.setLayout(vbox)
-
-        hbox = QtGui.QHBoxLayout()
-        self.butgenss = QtGui.QPushButton("Show")
-        self.butgenss.setToolTip("Show standard statistics for the current slice")
-        self.butgenss.clicked.connect(self.show_stats_current_slice)
-        hbox.addWidget(self.butgenss)
-        self.slice_dir_label = QtGui.QLabel("Slice direction:")
-        self.slice_dir_label.setVisible(False)
-        hbox.addWidget(self.slice_dir_label)
-        self.sscombo = QtGui.QComboBox()
-        self.sscombo.addItem("Axial")
-        self.sscombo.addItem("Coronal")
-        self.sscombo.addItem("Sagittal")
-        self.sscombo.setSizeAdjustPolicy(QtGui.QComboBox.AdjustToContents)
-        self.sscombo.currentIndexChanged.connect(self.update)
-        self.sscombo.setVisible(False)
-        hbox.addWidget(self.sscombo)
-        self.copy_btn_ss = QtGui.QPushButton("Copy")
-        self.copy_btn_ss.clicked.connect(self.copy_stats_ss)
-        self.copy_btn_ss.setVisible(False)
-        hbox.addWidget(self.copy_btn_ss)
-        hbox.addStretch(1)
-        vbox.addLayout(hbox)
-
-        self.stats_table_ss = QtGui.QTableView()
-        self.stats_table_ss.resizeColumnsToContents()
-        self.stats_table_ss.setModel(self.process_ss.model)
-        self.stats_table_ss.setVisible(False)
-        vbox.addWidget(self.stats_table_ss)
-
-        main_vbox.addWidget(stats_box_ss)
-
-        # Histogram
-
-        hist_box = QtGui.QGroupBox()
-        hist_box.setTitle('Histogram')
-        vbox = QtGui.QVBoxLayout()
-        hist_box.setLayout(vbox)
-
-        hbox = QtGui.QHBoxLayout()
-
-        self.hist_show_btn = QtGui.QPushButton("Show")
-        self.hist_show_btn.setToolTip("Show a histogram of the data values in each ROI")
-        self.hist_show_btn.clicked.connect(self.show_histogram)
-        hbox.addWidget(self.hist_show_btn)
-
-        hbox.addWidget( QtGui.QLabel("Number of bins"))
-
-        self.nbinsSpin = QtGui.QSpinBox()
-        self.nbinsSpin.setMaximum(100)
-        self.nbinsSpin.setMinimum(5)
-        self.nbinsSpin.setValue(30)
-        hbox.addWidget(self.nbinsSpin)
-
-        hbox.addWidget(QtGui.QLabel("Min value"))
-
-        self.minSpin = QtGui.QDoubleSpinBox()
-        # Silly numbers for max and min because seems to be no way to have
-        # a spin box without a range
-        self.minSpin.setMaximum(100000000)
-        self.minSpin.setMinimum(-100000000)
-        hbox.addWidget(self.minSpin)
-
-        hbox.addWidget(QtGui.QLabel("Max value"))
-
-        self.maxSpin = QtGui.QDoubleSpinBox()
-        self.maxSpin.setMaximum(100000000)
-        self.maxSpin.setMinimum(-100000000)
-        hbox.addWidget(self.maxSpin)
-        vbox.addLayout(hbox)
-
-        self.win1 = pg.GraphicsLayoutWidget()
-        # Hide histogram for the meanwhile
-        self.win1.setVisible(False)
-        self.plt1 = self.win1.addPlot(title="Overlay histogram")
-        vbox.addWidget(self.win1, stretch=2)
-
-        hbox = QtGui.QHBoxLayout()
-        self.regenBtn = QtGui.QPushButton("Recalculate")
-        self.regenBtn.clicked.connect(self.update_histogram)
-        hbox.addWidget(self.regenBtn)
-        hbox.addStretch(1)
-        self.regenBtn.setVisible(False)
-        vbox.addLayout(hbox)
-
-        main_vbox.addWidget(hist_box)
-
-        # Radial profile widgets
-        rp_box = QtGui.QGroupBox()
-        rp_box.setTitle("Radial Profile")
-        vbox = QtGui.QVBoxLayout()
-        rp_box.setLayout(vbox)
-
-        hbox = QtGui.QHBoxLayout()
-        self.rp_btn = QtGui.QPushButton("Show")
-        self.rp_btn.clicked.connect(self.show_radial_profile)
-        hbox.addWidget(self.rp_btn)
-
-        hbox.addWidget(QtGui.QLabel("Number of distance bins"))
-        self.rp_nbins = QtGui.QSpinBox()
-        self.rp_nbins.setMaximum(100)
-        self.rp_nbins.setMinimum(5)
-        self.rp_nbins.setValue(30)
-        self.rp_nbins.valueChanged.connect(self.update_radial_profile)
-        hbox.addWidget(self.rp_nbins)
-       
-        hbox.addStretch()
-        vbox.addLayout(hbox)
-
-        self.rp_win = pg.GraphicsLayoutWidget()
-        self.rp_win.setVisible(False)
-        self.rp_plt = self.rp_win.addPlot(title="Radial Profile", labels={'left' : 'Mean data value', 'bottom' : 'Distance (mm)'})
-        self.rp_curve = pg.PlotCurveItem(pen=pg.mkPen(color=[192, 192, 192], width=2))
-        self.rp_plt.addItem(self.rp_curve)
-        vbox.addWidget(self.rp_win, stretch=2)
-
-        main_vbox.addWidget(rp_box)
-
-        main_vbox.addStretch(1)
-        self.setLayout(main_vbox)
-
-    def activate(self):
-        self.ivm.sig_current_roi.connect(self.update_all)
-        self.ivm.sig_all_data.connect(self.update_all)
-        self.ivm.sig_current_data.connect(self.update_all)
-        self.ivl.sig_focus_changed.connect(self.focus_changed)
-        self.update_all()
-
-    def deactivate(self):
-        self.ivm.sig_current_roi.disconnect(self.update_all)
-        self.ivm.sig_all_data.disconnect(self.update_all)
-        self.ivm.sig_current_data.connect(self.update_all)
-        self.ivl.sig_focus_changed.disconnect(self.focus_changed)
-
-    def mode_changed(self, idx):
-        self.ovl_selection = idx
-        self.update_all()
-
-    def focus_changed(self, pos):
-        if self.rp_win.isVisible():
-            self.update_radial_profile()
-        if self.stats_table_ss.isVisible():
-            self.update_stats_current_slice()
-
-    def update_all(self):
-        name = self.data_combo.currentText()
-        if name in self.ivm.data:
-            self.rp_plt.setLabel('left', name)
-
-        self.update_histogram_spins()
-
-        if self.rp_win.isVisible():
-            self.update_radial_profile()
-        if self.stats_table.isVisible():
-            self.update_stats()
-        if self.stats_table_ss.isVisible():
-            self.update_stats_current_slice()
-        if self.win1.isVisible():
-            self.update_histogram()
-
-    def update_histogram_spins(self):
-        # Min and max set for data choice FIXME doesn't work for <all> option
-        name = self.data_combo.currentText()
-        if name in self.ivm.data:
-            ov = self.ivm.data[name]
-            self.minSpin.setValue(ov.range[0])
-            self.maxSpin.setValue(ov.range[1])
-            self.minSpin.setDecimals(ov.dps)
-            self.maxSpin.setDecimals(ov.dps)
-            self.minSpin.setSingleStep(10**(1-ov.dps))
-            self.maxSpin.setSingleStep(10**(1-ov.dps))
-
-    def copy_stats(self):
-        copy_table(self.process.model)
-
-    def copy_stats_ss(self):
-        copy_table(self.process_ss.model)
-        
-    def show_stats(self):
-        if self.stats_table.isVisible():
-            self.stats_table.setVisible(False)
-            self.copy_btn.setVisible(False)
-            self.butgen.setText("Show")
-        else:
-            self.update_stats()
-            self.stats_table.setVisible(True)
-            self.copy_btn.setVisible(True)
-            self.butgen.setText("Hide")
-
-    def show_stats_current_slice(self):
-        if self.stats_table_ss.isVisible():
-            self.stats_table_ss.setVisible(False)
-            self.slice_dir_label.setVisible(False)
-            self.sscombo.setVisible(False)
-            self.copy_btn_ss.setVisible(False)
-            self.butgenss.setText("Show")
-        else:
-            self.update_stats_current_slice()
-            self.stats_table_ss.setVisible(True)
-            self.slice_dir_label.setVisible(True)
-            self.sscombo.setVisible(True)
-            self.copy_btn_ss.setVisible(True)
-            self.butgenss.setText("Hide")
-
-    def show_histogram(self):
-        if self.win1.isVisible():
-            self.win1.setVisible(False)
-            self.regenBtn.setVisible(False)
-            self.hist_show_btn.setText("Show")
-        else:
-            self.update_histogram()
-            self.win1.setVisible(True)
-            self.regenBtn.setVisible(True)
-            self.hist_show_btn.setText("Hide")
-
-    def show_radial_profile(self):
-        if self.rp_win.isVisible():
-            self.rp_win.setVisible(False)
-            self.rp_btn.setText("Show")
-        else:
-            self.update_radial_profile()
-            self.rp_win.setVisible(True)
-            self.rp_btn.setText("Hide")
-
-    def update_radial_profile(self):
-        name = self.data_combo.currentText()
-        if name in self.ivm.data:
-            options = {"data" : name, 
-                       "no-extras" : True, "bins" : self.rp_nbins.value()}
-            self.process_rp.run(options)
-            self.rp_curve.setData(x=self.process_rp.xvals, y=self.process_rp.rp[name])
-
-    def update_stats(self):
-        self.populate_stats_table(self.process)
-
-    def update_stats_current_slice(self):
-        selected_slice = self.sscombo.currentIndex()
-        self.populate_stats_table(self.process_ss, slice=selected_slice)
-
-    def update_histogram(self):
-        name = self.data_combo.currentText()
-        if name in self.ivm.data:
-            options = {"data" : name, 
-                    "no-extras" : True, "bins" : self.nbinsSpin.value(),
-                    "min" : self.minSpin.value(), "max" : self.maxSpin.value()}
-            self.process_hist.run(options)
-
-            self.win1.removeItem(self.plt1)
-            self.plt1 = self.win1.addPlot(title="")
-
-            for ov_name in self.process_hist.hist:
-                for region, yvals in self.process_hist.hist[ov_name].items():
-                    pencol = get_pencol(self.ivm.current_roi, region)
-                    curve = pg.PlotCurveItem(self.process_hist.edges, yvals, stepMode=True, pen=pg.mkPen(pencol, width=2))
-                self.plt1.addItem(curve)
-
-    def populate_stats_table(self, process, **options):
-        if self.data_combo.currentText() != "<all>":
-            options["data"] = self.data_combo.currentText()
-        process.run(options)
-
-class RoiAnalysisWidget(QpWidget):
-    """
-    Analysis of ROIs
-    """
-    def __init__(self, **kwargs):
-        super(RoiAnalysisWidget, self).__init__(name="ROI Analysis", icon="roi", desc="Analysis of ROIs", 
-                                                group="ROIs", **kwargs)
-        
-    def init_ui(self):
-        self.process = CalcVolumesProcess(self.ivm)
-
-        layout = QtGui.QVBoxLayout()
-        self.setLayout(layout)
-
-        hbox = QtGui.QHBoxLayout()
-        hbox.addWidget(QtGui.QLabel('<font size="5">Roi Analysis</font>'))
-        hbox.addStretch(1)
-        hbox.addWidget(BatchButton(self))
-        hbox.addWidget(HelpButton(self))
-        layout.addLayout(hbox)
-
-        info = QtGui.QLabel("<i><br>Calculate size and volume of an ROI<br></i>")
-        info.setWordWrap(True)
-        layout.addWidget(info)
-
-        hbox = QtGui.QHBoxLayout()
-        hbox.addWidget(QtGui.QLabel('ROI: '))
-        self.combo = RoiCombo(self.ivm)
-        self.combo.currentIndexChanged.connect(self.update)
-        hbox.addWidget(self.combo)
-        hbox.addStretch(1)
-        layout.addLayout(hbox)
-
-        self.table = QtGui.QTableView()
-        self.table.resizeColumnsToContents()
-        self.table.setModel(self.process.model)
-        layout.addWidget(self.table)
-
-        hbox = QtGui.QHBoxLayout()
-        self.copy_btn = QtGui.QPushButton("Copy")
-        self.copy_btn.clicked.connect(self.copy_stats)
-        hbox.addWidget(self.copy_btn)
-        hbox.addStretch(1)
-        layout.addLayout(hbox)
-        layout.addStretch(1)
-
-    def activate(self):
-        self.ivm.sig_current_roi.connect(self.current_roi_changed)
-        self.ivm.sig_all_rois.connect(self.update)
-        self.update()
-
-    def deactivate(self):
-        self.ivm.sig_current_roi.disconnect(self.current_roi_changed)
-        self.ivm.sig_all_rois.disconnect(self.update)
-
-    def batch_options(self):
-        return "CalcVolumes", {"roi" : self.combo.currentText()}
-
-    def current_roi_changed(self, roi):
-        self.combo.setCurrentIndex(self.combo.findText(roi.name))
-
-    def update(self):
-        roi = self.combo.currentText()
-        if roi in self.ivm.rois:
-            self.process.run({"roi" : roi, "no-extras" : True})
-        
-    def copy_stats(self):
-        copy_table(self.process.model)
-
-MATHS_INFO = """
-<i>Create data using simple mathematical operations on existing data
-<br><br>
-For example, if you have loaded data called 'mydata' and run modelling
-to produce a model prediction 'modelfit', you could calculate the residuals
-using:</i>
-<br><br>
-resids = mydata - modelfit
-<br>
-"""
-
-class SimpleMathsWidget(QpWidget):
-    def __init__(self, **kwargs):
-        super(SimpleMathsWidget, self).__init__(name="Simple Maths", icon="maths", 
-                                                desc="Simple mathematical operations on data", 
-                                                group="Processing", **kwargs)
-
-    def init_ui(self):
-        layout = QtGui.QVBoxLayout()
-        self.setLayout(layout)
-
-        hbox = QtGui.QHBoxLayout()
-        hbox.addWidget(QtGui.QLabel('<font size="5">Simple Maths</font>'))
-        hbox.addStretch(1)
-        hbox.addWidget(BatchButton(self))
-        hbox.addWidget(HelpButton(self))
-        layout.addLayout(hbox)
-        
-        info = QtGui.QLabel(MATHS_INFO)
-        info.setWordWrap(True)
-        layout.addWidget(info)
-
-        self.process = ExecProcess(self.ivm)
-
-        hbox = QtGui.QHBoxLayout()
-        hbox.addWidget(QtGui.QLabel("Set"))
-        self.output_name_edit = QtGui.QLineEdit("newdata")
-        self.output_name_edit.setFixedWidth(100)
-        hbox.addWidget(self.output_name_edit)
-        hbox.addWidget(QtGui.QLabel("="))
-        self.proc_edit = QtGui.QLineEdit()
-        hbox.addWidget(self.proc_edit)
-        layout.addLayout(hbox)
-        
-        hbox = QtGui.QHBoxLayout()
-        self.go_btn = QtGui.QPushButton("Go")
-        self.go_btn.setFixedWidth(50)
-        self.go_btn.clicked.connect(self.go)
-        hbox.addWidget(self.go_btn)
-        hbox.addStretch(1)
-        layout.addLayout(hbox)
-
-        layout.addStretch(1)
-
-    def batch_options(self):
-        return "SimpleMaths", {self.output_name_edit.text() : self.proc_edit.text()}
-
-    def go(self):
-        options = self.batch_options()[1]
-        self.process.run(options)
-
-class ModelCurvesOptions(QtGui.QDialog):
-    def __init__(self, parent):
-        QtGui.QDialog.__init__(self, parent)
-        self.parent = parent
-
-        self.setWindowTitle('Plot options')
-        grid = QtGui.QGridLayout()
-        self.setLayout(grid)
-
-        # Display mode
-        self.mode = 0
-        grid.addWidget(QtGui.QLabel("Display mode"), 0, 0)
-        self.mode_combo = QtGui.QComboBox()
-        self.mode_combo.addItem("Signal")
-        self.mode_combo.addItem("Signal Enhancement")
-        self.mode_combo.addItem("Signal and Residuals")
-        self.mode_combo.currentIndexChanged.connect(self.mode_changed)
-        grid.addWidget(self.mode_combo, 0, 1)
-
-        # Y-axis scale
-        self.auto_y_cb = QtGui.QCheckBox('Automatic Y axis scale', self)
-        self.auto_y_cb.setChecked(True)
-        self.auto_y_cb.stateChanged.connect(self.auto_y_changed)
-
-        hbox = QtGui.QHBoxLayout()
-        grid.addWidget(self.auto_y_cb, 1, 0)
-        self.min_lbl = QtGui.QLabel("Min")
-        self.min_lbl.setEnabled(False)
-        hbox.addWidget(self.min_lbl)
-        self.min_spin = QtGui.QDoubleSpinBox()
-        self.min_spin.setMinimum(-1e20)
-        self.min_spin.setMaximum(1e20)
-        self.min_spin.valueChanged.connect(parent.update)
-        self.min_spin.setEnabled(False)
-        hbox.addWidget(self.min_spin)
-        self.max_lbl = QtGui.QLabel("Max")
-        self.max_lbl.setEnabled(False)
-        hbox.addWidget(self.max_lbl)
-        self.max_spin = QtGui.QDoubleSpinBox()
-        self.max_spin.setMinimum(-1e20)
-        self.max_spin.setMaximum(1e20)
-        self.max_spin.valueChanged.connect(parent.update)
-        self.max_spin.setEnabled(False)
-        hbox.addWidget(self.max_spin)
-        hbox.addStretch(1)
-        grid.addLayout(hbox, 1, 1)
-
-        # Signal enhancement baseline
-        self.se_lbl = QtGui.QLabel('Signal enhancement: Use first')
-        self.se_lbl.setEnabled(False)
-        grid.addWidget(self.se_lbl, 2, 0)
-
-        hbox = QtGui.QHBoxLayout()
-        self.norm_frames = QtGui.QSpinBox()
-        self.norm_frames.setValue(3)
-        self.norm_frames.setMinimum(1)
-        self.norm_frames.setMaximum(100)
-        self.norm_frames.valueChanged.connect(parent.update)
-        self.norm_frames.setEnabled(False)
-        hbox.addWidget(self.norm_frames)
-        self.se_lbl2 = QtGui.QLabel('frames as baseline')
-        self.se_lbl2.setEnabled(False)
-        hbox.addWidget(self.se_lbl2)
-        hbox.addStretch(1)
-        grid.addLayout(hbox, 2, 1)
-
-    def mode_changed(self, idx):
-        self.mode = idx
-        se = (self.mode == 1)
-        self.se_lbl.setEnabled(se)
-        self.norm_frames.setEnabled(se)
-        self.se_lbl2.setEnabled(se)
-        self.parent.update()
-
-    def auto_y_changed(self, ch):
-        self.min_lbl.setEnabled(not ch)
-        self.min_spin.setEnabled(not ch)
-        self.max_lbl.setEnabled(not ch)
-        self.max_spin.setEnabled(not ch)
-        self.parent.update()
-
-class ModelCurves(QpWidget):
-    """
-    View original data and generated signal curves side by side
-    """
-
-    def __init__(self, **kwargs):
-        super(ModelCurves, self).__init__(name="Voxel analysis", desc="Display data at a voxel", 
-                                          icon="curve_view", group="Analysis", **kwargs)
-        self.data_enabled = {}
-        self.updating = False
-
-    def init_ui(self):
-        main_vbox = QtGui.QVBoxLayout()
-        self.setLayout(main_vbox)
-        self.setStatusTip("Click points on the 4D volume to see actual and predicted curve")
-
-        title = TitleWidget(self, title="Voxel analysis", help="modelfit", batch_btn=False, opts_btn=True)
-        main_vbox.addWidget(title)
-
-        win = pg.GraphicsLayoutWidget()
-        win.setBackground(background=None)
-        self.plot = win.addPlot()
-
-        ## For second y-axis, create a new ViewBox, link the right axis to its coordinate system
-        self.plot_rightaxis = pg.ViewBox()
-        self.plot.scene().addItem(self.plot_rightaxis)
-        self.plot.getAxis('right').linkToView(self.plot_rightaxis)
-        self.plot_rightaxis.setXLink(self.plot)
-        self.plot.vb.sigResized.connect(self._update_plot_viewbox)
-
-        main_vbox.addWidget(win)
-
-        hbox = QtGui.QHBoxLayout()
-
-        # Table showing RMS deviation
-        rms_box = QtGui.QGroupBox()
-        rms_box.setTitle('Timeseries data')
-        vbox = QtGui.QVBoxLayout()
-        self.rms_table = QtGui.QStandardItemModel()
-        self.rms_table.itemChanged.connect(self.data_table_changed)
-        tview = QtGui.QTableView()
-        tview.resizeColumnsToContents()
-        tview.setModel(self.rms_table)
-        vbox.addWidget(tview)
-        rms_box.setLayout(vbox)
-        hbox.addWidget(rms_box)
-
-        # Table showing value of model parameters
-        params_box = QtGui.QGroupBox()
-        params_box.setTitle('Non-timeseries data')
-        vbox2 = QtGui.QVBoxLayout()
-        self.values_table = QtGui.QStandardItemModel()
-        tview = QtGui.QTableView()
-        tview.resizeColumnsToContents()
-        tview.setModel(self.values_table)
-        vbox2.addWidget(tview)
-        params_box.setLayout(vbox2)
-        hbox.addWidget(params_box)
-
-        main_vbox.addLayout(hbox)
-
-        self.plot_opts = ModelCurvesOptions(self)
-    
-    def _update_plot_viewbox(self):
-        """ Required to keep the right and left axis plots in sync with each other """
-        self.plot_rightaxis.setGeometry(self.plot.vb.sceneBoundingRect())
-        
-        ## need to re-update linked axes since this was called
-        ## incorrectly while views had different shapes.
-        ## (probably this should be handled in ViewBox.resizeEvent)
-        self.plot_rightaxis.linkedViewChanged(self.plot.vb, self.plot_rightaxis.XAxis)
-
-    def show_options(self):
-        self.plot_opts.show()
-        self.plot_opts.raise_()
-
-    def activate(self):
-        self.ivm.sig_all_data.connect(self.update_minmax)
-        self.ivl.sig_focus_changed.connect(self.update)
-        self.update_minmax(self.ivm.data.keys())
-
-    def deactivate(self):
-        self.ivm.sig_all_data.disconnect(self.update_minmax)
-        self.ivl.sig_focus_changed.disconnect(self.update)
-
-    def options_changed(self, opts):
-        if hasattr(self, "plot"):
-            # Have we been initialized?
-            self.update()
-
-    def update_minmax(self, ovls):
-        dmin, dmax, first = 0, 100, True
-        for name in ovls:
-            ovl = self.ivm.data[name].std()
-            if first or ovl.min() < dmin: dmin = ovl.min()
-            if first or ovl.max() > dmax: dmax = ovl.max()
-            first = False
-        self.plot_opts.min_spin.setValue(dmin)
-        self.plot_opts.max_spin.setValue(dmax)
-        self.update()
-
-    def update(self, pos=None):
-        self._update_table()
-        self._update_rms_table()
-        self._plot()
-
-    def _update_table(self):
-        """
-        Set the data parameter values in the table based on the current point clicked
-        """
-        self.values_table.clear()
-        self.values_table.setHorizontalHeaderItem(0, QtGui.QStandardItem("Value"))
-        data_vals = self.ivm.get_data_value_curr_pos()
-        for ii, ovl in enumerate(sorted(data_vals.keys())):
-            if self.ivm.data[ovl].ndim == 3:
-                self.values_table.setVerticalHeaderItem(ii, QtGui.QStandardItem(ovl))
-                self.values_table.setItem(ii, 0, QtGui.QStandardItem(sf(data_vals[ovl])))
-
-    def _update_rms_table(self):
-        try:
-            self.updating = True # Hack to prevent plot being refreshed during table update
-            self.rms_table.clear()
-            self.rms_table.setHorizontalHeaderItem(0, QtGui.QStandardItem("Name"))
-            self.rms_table.setHorizontalHeaderItem(1, QtGui.QStandardItem("RMS (Position)"))
-            #self.rms_table.setHorizontalHeaderItem(2, QtGui.QStandardItem("RMS (mean)"))
-            idx = 0
-            for name in sorted(self.ivm.data.keys()):
-                ovl = self.ivm.data[name]
-                pos = self.ivm.cim_pos
-                if ovl.ndim == 4 and ovl.nvols == self.ivm.main.nvols:
-                    #rms = np.sqrt(np.mean(np.square(self.ivm.main.std() - ovl.std()), 3))
-                    #if self.ivm.current_roi is not None:
-                    #    rms[self.ivm.current_roi.std() == 0] = 0
-                    #    mean_rms = np.mean(rms[self.ivm.current_roi.std() > 0])
-                    #else:
-                    #    mean_rms = np.mean(rms)
-                    pos_curve = ovl.std()[pos[0], pos[1], pos[2],:]
-                    main_curve = self.ivm.main.std()[pos[0], pos[1], pos[2],:]
-                    pos_rms = np.sqrt(np.mean(np.square(main_curve - pos_curve)))
-                    name_item = QtGui.QStandardItem(name)
-                    name_item.setCheckable(True)
-                    name_item.setEditable(False)
-                    if name not in self.data_enabled:
-                        self.data_enabled[name] = QtCore.Qt.Checked
-                    name_item.setCheckState(self.data_enabled[name])
-                    self.rms_table.setItem(idx, 0, name_item)
-                    item = QtGui.QStandardItem(sf(pos_rms))
-                    item.setEditable(False)
-                    self.rms_table.setItem(idx, 1, item)
-                    #item = QtGui.QStandardItem(sf(mean_rms))
-                    #item.setEditable(False)
-                    #self.rms_table.setItem(idx, 2, item)
-                    idx += 1
-        finally:
-            self.updating = False
-
-    def data_table_changed(self, item):
-        if not self.updating:
-            # A checkbox has been toggled
-            self.data_enabled[item.text()] = item.checkState()
-            self._plot()
-
-    def _plot(self):
-        """
-        Plot the curve / curves
-        """
-        self.plot.clear() 
-        self.plot_rightaxis.clear()
-
-        # FIXME custom range for residuals axis?
-        self.plot_rightaxis.enableAutoRange()
-        if self.plot_opts.auto_y_cb.isChecked():
-            self.plot.enableAutoRange()
-        else: 
-            self.plot.disableAutoRange()
-            self.plot.setYRange(self.plot_opts.min_spin.value(), self.plot_opts.max_spin.value())
-            
-        # Replaces any existing legend but keep position the same in case user moved it
-        legend_pos = (30, 30)
-        if self.plot.legend: 
-            legend_pos = self.plot.legend.pos()
-            self.plot.legend.scene().removeItem(self.plot.legend)
-        legend = self.plot.addLegend(offset=legend_pos)
-        
-        sig, sig_ovl = self.ivm.get_current_enhancement()
-
-        # Get x scale
-        xx = self.opts.t_scale
-        frames1 = self.plot_opts.norm_frames.value()
-        self.plot.setLabel('bottom', self.opts.t_type, units=self.opts.t_unit)
-
-        # Set y labels
-        axis_labels = {0 : "Signal", 1 : "Signal enhancement", 2 : "Signal"}
-        self.plot.setLabel('left', axis_labels[self.plot_opts.mode])
-        if self.plot_opts.mode == 2:
-            self.plot.showAxis('right')
-            self.plot.getAxis('right').setLabel('Residual')
-        else:
-            self.plot.hideAxis('right')
-
-        # Plot each data item
-        idx, n_ovls = 0, len(sig_ovl)
-        for ovl, sig_values in sig_ovl.items():
-            if self.data_enabled[ovl] == QtCore.Qt.Checked:
-                pen = get_kelly_col(idx)
-
-                if self.plot_opts.mode == 1:
-                    # Show signal enhancement rather than raw values
-                    m1 = np.mean(sig_values[:frames1])
-                    if m1 != 0: sig_values = sig_values / m1 - 1
-                
-                if self.plot_opts.mode == 2 and ovl != self.ivm.main.name:
-                    # Show residuals on the right hand axis
-                    resid_values = sig_values - sig
-                    self.plot_rightaxis.addItem(pg.PlotCurveItem(resid_values, pen=pg.mkPen(pen, style=QtCore.Qt.DashLine)))
-                    
-                # Plot signal or signal enhancement
-                self.plot.plot(xx, sig_values, pen=None, symbolBrush=(200, 200, 200), symbolPen='k', symbolSize=5.0)
-                line = self.plot.plot(xx, sig_values, pen=pen, width=4.0)
-                legend.addItem(line, ovl)
-                idx += 1
-
-QP_WIDGETS = [SECurve, DataStatistics, RoiAnalysisWidget, SimpleMathsWidget, ModelCurves]
-QP_PROCESSES = [CalcVolumesProcess, ExecProcess, DataStatisticsProcess, RadialProfileProcess, HistogramProcess]
-=======
 QP_MANIFEST = {
     "widgets" : [SECurve, DataStatistics, RoiAnalysisWidget, SimpleMathsWidget, ModelCurves],
     "widget-tests" : [DataStatisticsTest, MultiVoxelAnalysisTest, VoxelAnalysisTest],
     "processes" : [CalcVolumesProcess, ExecProcess, DataStatisticsProcess, RadialProfileProcess, HistogramProcess],
-}
->>>>>>> d58c938f
+}
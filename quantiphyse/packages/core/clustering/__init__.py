--- conflicted
+++ resolved
@@ -1,358 +1,3 @@
-<<<<<<< HEAD
-"""
-Quantiphyse - Widgets which perform data clustering
-
-Copyright (c) 2013-2018 University of Oxford
-"""
-
-from __future__ import division, unicode_literals, absolute_import, print_function
-
-import numpy as np
-from sklearn.metrics import pairwise
-
-import pyqtgraph as pg
-from PySide import QtCore, QtGui
-
-from quantiphyse.gui.widgets import QpWidget, HelpButton, BatchButton, OverlayCombo, RoiCombo, NumericOption, TitleWidget
-from quantiphyse.utils import get_pencol, debug
-
-from .kmeans import KMeansPCAProcess, KMeans3DProcess
-
-class ClusteringWidget(QpWidget):
-    """
-    Widget for doing K-means clustering on 3D or 4D data
-    """
-
-    def __init__(self, **kwargs):
-        super(ClusteringWidget, self).__init__(name="KMeans Clustering", icon="clustering", desc="Generate clusters from 3D or 4D data", group="Clustering", position=2, **kwargs)
-        self.curves = {}
-
-    def init_ui(self):
-        self.process_4d = KMeansPCAProcess(self.ivm)
-        self.process_3d = KMeans3DProcess(self.ivm)
-        layout = QtGui.QVBoxLayout()
-        self.setLayout(layout)
-
-        title = TitleWidget(self, help="cluster")
-        layout.addWidget(title)
-        
-        DESC = """
-<i>Performs clustering of 3D or 4D data using the K-means algorithm.
-PCA reduction is used on 4D data to extract representative curves
-"""
-        desc = QtGui.QLabel(DESC)
-        desc.setWordWrap(True)
-        layout.addWidget(desc)
-
-        gbox = QtGui.QGroupBox()
-        gbox.setTitle('Clustering options')
-
-        grid = QtGui.QGridLayout()
-        gbox.setLayout(grid)
-
-        # Data to cluster
-        grid.addWidget(QtGui.QLabel("Data"), 0, 0)
-        self.data_combo = OverlayCombo(self.ivm)
-        self.data_combo.currentIndexChanged.connect(self.data_changed)
-        grid.addWidget(self.data_combo, 0, 1)
-
-        grid.addWidget(QtGui.QLabel("ROI"), 1, 0)
-        self.roi_combo = RoiCombo(self.ivm, none_option=True)
-        grid.addWidget(self.roi_combo, 1, 1)
-
-        # Number of clusters inside the ROI
-        self.n_clusters = NumericOption("Number of clusters", grid, xpos=2, ypos=0, minval=2, maxval=20, default=4, intonly=True)
-        self.n_clusters.spin.setToolTip("")
-
-        # Number of PCA modes
-        self.n_pca = NumericOption("Number of PCA modes", grid, xpos=2, ypos=1, minval=1, maxval=10, default=3, intonly=True)
-        self.n_pca.spin.setToolTip("")
-
-        # Output ROI name
-        grid.addWidget(QtGui.QLabel("Output name"), 2, 0)
-        self.output_name = QtGui.QLineEdit("clusters")
-        grid.addWidget(self.output_name, 2, 1)
-        layout.addWidget(gbox)
-
-        # Run clustering button
-        hbox = QtGui.QHBoxLayout()
-        self.run_btn = QtGui.QPushButton('Run', self)
-        self.run_btn.clicked.connect(self.run_clustering)
-        hbox.addWidget(self.run_btn)
-        hbox.addStretch(1)
-        layout.addLayout(hbox)
-
-        # Plot window, showing representative curves for 4D data
-        self.show_curves_btn = QtGui.QPushButton('Show representative curves', self)
-        self.show_curves_btn.clicked.connect(self.show_curves)
-        layout.addWidget(self.show_curves_btn)
-        self.plotwin = pg.GraphicsLayoutWidget()
-        self.plotwin.setBackground(background=None)
-        self.plot = self.plotwin.addPlot(title="Cluster representative curves")
-        self.plotwin.setVisible(False)        
-        layout.addWidget(self.plotwin)
-
-        # Statistics
-        self.show_count_btn = QtGui.QPushButton('Show voxel counts', self)
-        self.show_count_btn.clicked.connect(self.show_counts)
-        layout.addWidget(self.show_count_btn)
-        self.stats_gbox = QtGui.QGroupBox()
-        self.stats_gbox.setTitle('Voxel count')
-
-        self.count_table = QtGui.QStandardItemModel()
-        self.count_view = QtGui.QTableView()
-        self.count_view.resizeColumnsToContents()
-        self.count_view.setModel(self.count_table)
-
-        hbox = QtGui.QHBoxLayout()
-        hbox.addWidget(self.count_view)
-        self.stats_gbox.setLayout(hbox)
-        self.stats_gbox.setVisible(False)
-        layout.addWidget(self.stats_gbox)
-
-        # Merge regions
-        self.show_merge_btn = QtGui.QPushButton('Show merge options', self)
-        self.show_merge_btn.clicked.connect(self.show_merge)
-        layout.addWidget(self.show_merge_btn)
-        
-        self.merge_gbox = QtGui.QGroupBox()
-        self.merge_gbox.setTitle('Merge regions')
-        vbox = QtGui.QVBoxLayout()
-        self.merge_gbox.setLayout(vbox)
-
-        hbox = QtGui.QHBoxLayout()
-        self.merge_btn = QtGui.QPushButton('Merge', self)
-        self.merge_btn.clicked.connect(self.run_merge)
-        hbox.addWidget(self.merge_btn)
-        hbox.addWidget(QtGui.QLabel('Merge region '))
-        self.merge_region1 = QtGui.QLineEdit('1', self)
-        hbox.addWidget(self.merge_region1)
-        hbox.addWidget(QtGui.QLabel(' with '))
-        self.merge_region2 = QtGui.QLineEdit('2', self)
-        hbox.addWidget(self.merge_region2)
-        vbox.addLayout(hbox)
-
-        hbox = QtGui.QHBoxLayout()
-        self.auto_merge_btn = QtGui.QPushButton('AutoMerge', self)
-        self.auto_merge_btn.clicked.connect(self.run_automerge)
-        hbox.addWidget(self.auto_merge_btn)
-        hbox.addStretch(1)
-        vbox.addLayout(hbox)
-
-        self.merge_gbox.setVisible(False)
-        layout.addWidget(self.merge_gbox)
-
-        layout.addStretch(1)
-
-    def activate(self):
-        self.ivl.sig_focus_changed.connect(self.focus_changed)
-        self.ivm.sig_current_roi.connect(self.current_roi_changed)
-        self.ivm.sig_main_data.connect(self.main_data_changed)
-        self.data_changed()
-
-    def deactivate(self):
-        self.ivl.sig_focus_changed.disconnect(self.focus_changed)
-        self.ivm.sig_current_roi.disconnect(self.current_roi_changed)
-        self.ivm.sig_main_data.disconnect(self.main_data_changed)
-
-    def current_roi_changed(self, roi):
-        if roi is not None and roi.name != self.output_name.text():
-            self.roi_combo.setCurrentIndex(self.roi_combo.findText(roi.name))
-        
-    def main_data_changed(self, data):
-        if data is not None:
-            idx = self.data_combo.findText(data.name)
-        else:
-            idx = 0
-        self.data_combo.setCurrentIndex(idx)
-
-    def data_changed(self):
-        data = self.ivm.data.get(self.data_combo.currentText(), None)
-        if data is not None:
-            is4d = data.nvols > 1
-            debug("Number of vols", data.nvols, is4d)
-            self.n_pca.label.setVisible(is4d)
-            self.n_pca.spin.setVisible(is4d)
-            self.show_curves_btn.setVisible(is4d)
-            self.plotwin.setVisible(is4d and self.plotwin.isVisible())
-            self.auto_merge_btn.setEnabled(is4d)
-        self.run_btn.setEnabled(data is not None)
-
-    def focus_changed(self, pos):
-        self.update_voxel_count()
-
-    def show_curves(self):
-        if self.plotwin.isVisible():
-            self.plotwin.setVisible(False)
-            self.show_curves_btn.setText("Show representative curves")
-        else:
-            self.plotwin.setVisible(True)
-            self.show_curves_btn.setText("Hide representative curves")
-            
-    def show_counts(self):
-        if self.stats_gbox.isVisible():
-            self.stats_gbox.setVisible(False)
-            self.show_count_btn.setText("Show voxel counts")
-        else:
-            self.stats_gbox.setVisible(True)
-            self.show_count_btn.setText("Hide voxel counts")
-        
-    def show_merge(self):
-        if self.merge_gbox.isVisible():
-            self.merge_gbox.setVisible(False)
-            self.show_merge_btn.setText("Show merge_options")
-        else:
-            self.merge_gbox.setVisible(True)
-            self.show_merge_btn.setText("Hide merge options")
-        
-    def batch_options(self):
-        options = {
-                "data" : self.data_combo.currentText(),
-                "roi" :  self.roi_combo.currentText(),
-                "n-clusters" : self.n_clusters.spin.value(),
-                "output-name" : self.output_name.text(),
-                "invert-roi" : False,
-            }
-
-        if self.n_pca.label.isVisible():
-            # 4D PCA options
-            pname = "KMeansPCA"
-            options["n-pca"] = self.n_pca.spin.value()
-            options["reduction"] = "pca"
-            options["norm-data"] = True
-        else:
-            pname = "KMeans"
-
-        return pname, options
-
-    def run_clustering(self):
-        """
-        Run kmeans clustering using normalised PCA modes
-        """
-        options = self.batch_options()[1]
-        data = self.ivm.data.get(options["data"], None)
-        if data.nvols > 1:
-            p = self.process_4d
-        else:
-            p = self.process_3d
-
-        try:
-            self.run_btn.setDown(True)
-            self.run_btn.setDisabled(True)
-            p.run(options)
-            self.update_voxel_count()
-            self.update_plot()
-        finally:
-            # enable button again
-            self.run_btn.setDown(False)
-            self.run_btn.setDisabled(False)
-
-    def update_voxel_count(self):
-        self.count_table.clear()
-        self.count_table.setVerticalHeaderItem(0, QtGui.QStandardItem("Slice"))
-        self.count_table.setVerticalHeaderItem(1, QtGui.QStandardItem("Volume"))
-
-        roi = self.ivm.rois.get(self.output_name.text(), None)
-        if roi is not None:
-            for cc, ii in enumerate(roi.regions):
-                self.count_table.setHorizontalHeaderItem(cc, QtGui.QStandardItem("Region " + str(ii)))
-
-                # Slice count
-                voxel_count_slice = np.sum(roi.std()[:, :, self.ivm.cim_pos[2]] == ii)
-                self.count_table.setItem(0, cc, QtGui.QStandardItem(str(np.around(voxel_count_slice))))
-
-                # Volume count
-                voxel_count = np.sum(roi.std() == ii)
-                self.count_table.setItem(1, cc, QtGui.QStandardItem(str(np.around(voxel_count))))
-        
-    def reset_graph(self):
-        """
-        Reset and clear the graph
-        """
-        self.plotwin.removeItem(self.plot)
-        self.plot = self.plotwin.addPlot(title="Cluster representative curves")
-        self.plot.setLabel('left', "Signal Enhancement")
-        self.plot.setLabel('bottom', self.opts.t_type, units=self.opts.t_unit)
-
-    def update_plot(self):
-        """
-        Plot the cluster curves
-        :return:
-        """
-        # Clear graph
-        self.reset_graph()
-        data = self.ivm.data.get(self.data_combo.currentText(), None)
-        roi = self.ivm.rois.get(self.output_name.text(), None)
-        if roi is not None and data is not None and data.nvols > 1:
-            # Generate mean curve for each cluster
-            self._generate_cluster_means(roi, data)
-
-            # TODO need to work on fixing the scaling in a similar way to the normalisation of the data
-            num_clus = roi.regions.max()
-            le1 = self.plot.addLegend()
-
-            # Plotting using single or multiple plots
-            for idx, region in enumerate(roi.regions):
-                if np.sum(self.curves[region]) == 0:
-                    continue
-
-                pencol = get_pencol(roi, region)
-                name1 = "Region " + str(region)
-                curve = self.plot.plot(pen=pencol, width=8.0, name=name1)
-                xx = np.arange(len(self.curves[region]))
-                curve.setData(xx, self.curves[region])
-
-    def run_merge(self):
-        m1 = int(self.merge_region1.text())
-        m2 = int(self.merge_region2.text())
-        self._merge(m1, m2)
-
-    def run_automerge(self):
-        # Use PCA features or true curves?
-        # Mean features from each cluster
-        # Distance matrix between features
-        if len(self.curves) < 2: return
-
-        curvemat = np.zeros((len(self.curves), self.ivm.main.nvols))
-        row_region = {}
-        idx = 0
-        for region, curve in self.curves.items():
-            row_region[idx] = region
-            curvemat[idx, :] = curve
-            idx += 1
-        distmat = pairwise.euclidean_distances(curvemat)
-        distmat[distmat == 0] = np.inf
-        loc1 = np.where(distmat == distmat.min())[0]
-        self._merge(row_region[loc1[0]], row_region[loc1[1]])
-
-    def _generate_cluster_means(self, roi, data):
-        """
-        Generate the mean curves for each cluster
-        Returns:
-        """
-        regions = roi.regions
-
-        self.curves = {}
-        for region in regions:
-            mean = np.median(data.std()[roi.std() == region], axis=0)
-            self.curves[region] = mean
-
-    def _merge(self, m1, m2):
-        roi = self.ivm.rois.get(self.output_name.text(), None)
-        if roi is not None:
-            roi = roi.std()
-            roi[roi == m1] = m2
-
-            # signal the change
-            self.ivm.add_roi(roi, name=self.output_name.text(), make_current=True)
-
-            # replot
-            self.update_plot()
-            self.update_voxel_count()
-
-QP_WIDGETS = [ClusteringWidget]
-QP_PROCESSES = [KMeans3DProcess, KMeansPCAProcess]
-=======
 from .widgets import ClusteringWidget
 from .kmeans import KMeansProcess
 from .tests import ClusteringWidgetTest, KMeansProcessTest
@@ -362,5 +7,4 @@
     "widget-tests" : [ClusteringWidgetTest,],
     "process-tests" : [KMeansProcessTest,],
     "processes" : [KMeansProcess],
-}
->>>>>>> e76cddb4
+}
"""
Main program entry point for Quantiphyse

Copyright (c) 2013-2018 University of Oxford
"""
import sys
import warnings
if "--debug" not in sys.argv:
    # Avoid ugly warnings from some third party packages unless we are debugging
    warnings.simplefilter("ignore")

import argparse
import multiprocessing
import signal
import traceback
import logging

try:
    from PySide import QtGui, QtCore, QtGui as QtWidgets
    PYSIDE1 = True
except ImportError:
    # Note that pyqtgraph actually writes all the contents of QtWidgets into
    # QtGui on import! This is sort-of nice because we don't need to switch
    # existing PySide code that uses, e.g. QtGui.QMainWindow, but it's a bit
    # invasive compared with the 'nicer' option or importing PySide.QtGui
    # as QtWidgets. We will go with the pyqtgraph method for now but might
    # need to make changes if this causes problems later.
    from PySide2 import QtGui, QtCore, QtWidgets
    PYSIDE1 = False

from quantiphyse.test import run_tests

from quantiphyse.utils import QpException, set_local_file_path
from quantiphyse.utils.batch import BatchScript
from quantiphyse.utils.logger import set_base_log_level
from quantiphyse.utils.local import get_icon

from quantiphyse.gui import MainWindow, register
from quantiphyse.gui.dialogs import error_dialog, set_main_window

# Required to use resources in theme. Check if 2 or 3.
if sys.version_info[0] > 2:
    from .resources import resource_py3
else:
    from .resources import resource_py2

def my_catch_exceptions(exc_type, exc, tb):
    """
    Catch exceptions and format appropriately

    QpException can occur due to bad user input so scary tracebacks are not included.
    Other exception types are bugs so give full traceback
    """
    if issubclass(exc_type, QpException):
        detail = exc.detail
    else:
        detail = traceback.format_exception(exc_type, exc, tb)
    error_dialog(str(exc), title="Error", detail=detail)

def main():
    """
    Parse any input arguments and run the application
    """

    # Enable multiprocessing on windows frozen binaries. Does nothing on other systems
    multiprocessing.freeze_support()

    # Parse input arguments to pass info to GUI
    parser = argparse.ArgumentParser()
    parser.add_argument('data', help='Load data files', nargs="*", type=str)
    parser.add_argument('--batch', help='Run batch file', default=None, type=str)
    parser.add_argument('--debug', help='Activate debug mode', action="store_true")
    parser.add_argument('--test-all', help='Run all tests', action="store_true")
    parser.add_argument('--test', help='Specify test suite to be run (default=run all)', default=None)
    parser.add_argument('--test-fast', help='Run only fast tests', action="store_true")
    parser.add_argument('--qv', help='Activate quick-view mode', action="store_true")
    parser.add_argument('--register', help='Force display of registration dialog', action="store_true")
    args = parser.parse_args()

    # Apply global options
    if args.debug:
        set_base_log_level(logging.DEBUG)
    else:
        set_base_log_level(logging.WARN)

    if args.register:
        QtCore.QSettings().setValue("license_accepted", 0)

    # Set the local file path, used for finding icons, plugins, etc
    set_local_file_path()

    # Handle CTRL-C correctly
    signal.signal(signal.SIGINT, signal.SIG_DFL)

    if args.batch is not None:
        # Batch runs need a QCoreApplication to avoid initializing the GUI - this
        # may not be possible when running on a displayless system 
        app = QtCore.QCoreApplication(sys.argv)
        runner = BatchScript()
        # Add delay to make sure script is run after the main loop starts, in case
        # batch script is completely synchronous
        QtCore.QTimer.singleShot(200, lambda: runner.execute({"yaml-file" : args.batch}))
        sys.exit(app.exec_())
    else:
<<<<<<< HEAD
        # Create window and start main loop
        pixmap = QtGui.QPixmap(get_icon("quantiphyse_splash.png"))
        splash = QtGui.QSplashScreen(pixmap)
        splash.show()
        app.processEvents()

        win = MainWindow(load_data=args.data, widgets=not args.qv)
        splash.finish(win)
        sys.excepthook = my_catch_exceptions
        set_main_window(win)
        register.check_register()
    sys.exit(app.exec_())
=======
        # Otherwise we need a QApplication and to initialize the GUI

        if sys.platform.startswith("darwin") and PYSIDE1:
            # Required on Mac with Pyside 1
            QtGui.QApplication.setGraphicsSystem('native')

        app = QtGui.QApplication(sys.argv)
        app.setStyle('plastique')
        QtCore.QCoreApplication.setOrganizationName("ibme-qubic")
        QtCore.QCoreApplication.setOrganizationDomain("eng.ox.ac.uk")
        QtCore.QCoreApplication.setApplicationName("Quantiphyse")
        QtGui.QApplication.setWindowIcon(QtGui.QIcon(get_icon("main_icon.png")))

        if args.debug:
            import pyqtgraph as pg
            pg.systemInfo()

        if args.test_all or args.test:
            # Run tests
            run_tests(args.test)
            sys.exit(0)
        else:
            # Create window and start main loop
            pixmap = QtGui.QPixmap(get_icon("quantiphyse_splash.png"))
            splash = QtGui.QSplashScreen(pixmap)
            splash.show()
            app.processEvents()

            win = MainWindow(load_data=args.data, widgets=not args.qv)
            splash.finish(win)
            sys.excepthook = my_catch_exceptions
            set_main_window(win)
            Register.check_register()
            sys.exit(app.exec_())
>>>>>>> 0fe70328
<|MERGE_RESOLUTION|>--- conflicted
+++ resolved
@@ -102,22 +102,8 @@
         QtCore.QTimer.singleShot(200, lambda: runner.execute({"yaml-file" : args.batch}))
         sys.exit(app.exec_())
     else:
-<<<<<<< HEAD
-        # Create window and start main loop
-        pixmap = QtGui.QPixmap(get_icon("quantiphyse_splash.png"))
-        splash = QtGui.QSplashScreen(pixmap)
-        splash.show()
-        app.processEvents()
-
-        win = MainWindow(load_data=args.data, widgets=not args.qv)
-        splash.finish(win)
-        sys.excepthook = my_catch_exceptions
-        set_main_window(win)
-        register.check_register()
-    sys.exit(app.exec_())
-=======
         # Otherwise we need a QApplication and to initialize the GUI
-
+        
         if sys.platform.startswith("darwin") and PYSIDE1:
             # Required on Mac with Pyside 1
             QtGui.QApplication.setGraphicsSystem('native')
@@ -148,6 +134,5 @@
             splash.finish(win)
             sys.excepthook = my_catch_exceptions
             set_main_window(win)
-            Register.check_register()
-            sys.exit(app.exec_())
->>>>>>> 0fe70328
+            register.check_register()
+            sys.exit(app.exec_())
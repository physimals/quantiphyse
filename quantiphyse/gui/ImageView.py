--- conflicted
+++ resolved
@@ -104,110 +104,6 @@
         self.vb.autoRange()
 
     def update(self):
-<<<<<<< HEAD
-        if self.ivm.main is None: 
-            self.img.setImage(np.zeros((1, 1)), autoLevels=False)
-        else:
-            # Adjust axis scaling depending on whether voxel size scaling is enabled
-            if self.iv.opts.size_scaling == self.iv.opts.SCALE_VOXELS:
-                self.vb.setAspectLocked(True, ratio=(self.ivm.grid.spacing[self.xaxis] / self.ivm.grid.spacing[self.yaxis]))
-            else:
-                self.vb.setAspectLocked(True, ratio=1)
-            for l in self.labels:
-                l.setVisible(True)
-
-            # Flip left/right depending on the viewing convention selected
-            if self.xaxis == 0:
-                # X-axis is left/right
-                self.vb.invertX(self.iv.opts.orientation == 0)
-                if self.iv.opts.orientation == self.iv.opts.RADIOLOGICAL: l, r = 1, 0
-                else: l, r = 0, 1
-                self.labels[r].setText("R")
-                self.labels[l].setText("L")
-            
-            # Plot image slice
-            pos = self.ivm.cim_pos
-            slices = [(self.zaxis, pos[self.zaxis]), (3, pos[3])]
-            slicedata = self.ivm.main.get_slice(slices)
-            debug("Slice min/max: ", np.min(slicedata), np.max(slicedata))
-            self.img.setImage(slicedata, autoLevels=False)
-
-        self.vline.setPos(float(self.ivm.cim_pos[self.xaxis])+0.5)
-        self.hline.setPos(float(self.ivm.cim_pos[self.yaxis])+0.5)
-        self.vline.setVisible(self.iv.opts.crosshairs == self.iv.opts.SHOW)
-        self.hline.setVisible(self.iv.opts.crosshairs == self.iv.opts.SHOW)
-
-        self._update_view_roi()
-        self._update_view_overlay()
-        self.update_arrows()
-
-    def _iso_prepare(self, arr, val):
-        return (arr == val).astype(np.int)
-        out = arr.copy()
-        for row in range(len(arr)):
-            for col in range(len(arr[0])):
-                if arr[row, col] == val:
-                    out[row, col] = 1
-                if arr[row, col] > val:
-                    out[row, col] = 2
-                if arr[row, col] < val:
-                    out[row, col] = 2
-        return out
-
-    def _update_view_roi(self):
-        roiview = self.iv.current_roi_view
-        n = 0 # Number of contours - required at end
-        if roiview is None or roiview.roi() is None:
-            self.img_roi.setImage(np.zeros((1, 1)))
-        else:
-            roidata = roiview.roi()
-            z = 0
-            if self.iv.opts.display_order == self.iv.opts.ROI_ON_TOP: z=1
-
-            pos = self.ivm.cim_pos
-            lut = get_lut(roidata, roiview.alpha)
-            roi_levels = [0, len(lut)-1]
-            
-            if roiview.shade:
-                slicedata = roidata.get_slice([(self.zaxis, self.ivm.cim_pos[self.zaxis]), (3, self.ivm.cim_pos[3])])
-                self.img_roi.setImage(slicedata, lut=lut, autoLevels=False, levels=roi_levels)
-                self.img_roi.setZValue(z)
-            else:
-                self.img_roi.setImage(np.zeros((1, 1)))
-
-            if roiview.contour:
-                data = roidata.get_slice([(self.zaxis, pos[self.zaxis])])
-                
-                # Update data and level for existing contour items, and create new ones if needed
-                n_conts = len(self.contours)
-                create_new = False
-                for val in roidata.regions:
-                    pencol = get_pencol(roidata, val)
-                    if val != 0:
-                        if n == n_conts:
-                            create_new = True
-
-                        if create_new:
-                            self.contours.append(pg.IsocurveItem())
-                            self.vb.addItem(self.contours[n])
-
-                        d = self._iso_prepare(data, val)
-                        self.contours[n].setData(d)
-                        self.contours[n].setLevel(1)
-                        self.contours[n].setPen(pg.mkPen(pencol, width=self.iv.roi_outline_width))
-
-                    n += 1
-
-        # Set data to None for any existing contour items that we are not using right now 
-        # FIXME should we delete these?
-        for idx in range(n, len(self.contours)):
-            self.contours[idx].setData(None)
-
-    def _update_view_overlay(self):
-        oview = self.iv.current_data_view
-        if oview is None or not oview.visible or oview.data() is None:
-            self.img_ovl.setImage(np.zeros((1, 1)), autoLevels=False)
-=======
         """
         Update the ortho view
         """
@@ -221,7 +117,6 @@
         if self.ivl.opts.size_scaling == self.ivl.opts.SCALE_VOXELS:
             spacing = self.ivl.grid.spacing
             self.vb.setAspectLocked(True, ratio=(spacing[self.xaxis] / spacing[self.yaxis]))
->>>>>>> e76cddb4
         else:
             self.vb.setAspectLocked(True, ratio=1)
 
@@ -767,65 +662,6 @@
             self._toggle_maximise(0, state=0)
             data_axes = data.grid.get_ras_axes()
             for d in range(3):
-<<<<<<< HEAD
-                if self.ivm.grid.shape[d] == 1:
-                    self.max_min(d, state=1)
-        self.update_ortho_views()
-
-    def rois_changed(self, rois):
-        # Discard RoiView instances for data which has been deleted
-        for name in self.roi_views.keys():
-            if name not in rois:
-                if self.roi_views[name] == self.current_roi_view:
-                    self.current_roi_view = None
-                del self.roi_views[name]
-
-        self.current_roi_changed(self.ivm.current_roi)
-
-    def current_roi_changed(self, roi):
-        # Update ROI combo to show the current ROI
-        if roi is None:
-            self.current_roi_view = None
-        else:
-            if roi.name not in self.roi_views:
-                # Create an ROI view if we don't already have one for this ROI
-                self.roi_views[roi.name] = RoiView(self.ivm, roi.name)
-            self.current_roi_view = self.roi_views[roi.name]
-
-        self.roi_box.update_from_roiview(self.current_roi_view)
-        self.update_ortho_views()
-
-    def data_changed(self, data):
-        debug("New data: ", data)
-        # Discard DataView instances for data which has been deleted
-        for name in self.data_views.keys():
-            if name not in data:
-                del self.data_views[name]
-
-        self.current_data_changed(self.ivm.current_data)
-
-    def current_data_changed(self, ov):
-        if self.current_data_view is not None:
-            try:
-                self.current_data_view.sig_changed.disconnect(self._dv_changed)
-            except:
-                warn("Failed to disconnect signal from data view")
-        if ov is not None:
-            if ov.name not in self.data_views:
-                # Create a data view if we don't already have one for this data
-                self.data_views[ov.name] = DataView(self.ivm, ov.name)
-
-            self.current_data_view = self.data_views[ov.name]
-            self.current_data_view.sig_changed.connect(self._dv_changed)
-        else:
-            self.current_data_view = None
-        self.h2.set_data_view(self.current_data_view)
-        self.update_ortho_views()
-
-    def _dv_changed(self, dv):
-        self.update_ortho_views()
-=======
                 self.ortho_views[d].reset()
                 if data.grid.shape[data_axes[d]] == 1:
-                    self._toggle_maximise(d, state=1)
->>>>>>> e76cddb4
+                    self._toggle_maximise(d, state=1)
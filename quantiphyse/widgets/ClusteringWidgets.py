--- conflicted
+++ resolved
@@ -24,8 +24,7 @@
     """
 
     def __init__(self, **kwargs):
-<<<<<<< HEAD
-        super(ClusteringWidget, self).__init__(name="Data Clustering", icon="clustering", desc="Generate clusters from 3D or 4D data", **kwargs)
+        super(ClusteringWidget, self).__init__(name="Data Clustering", icon="clustering", desc="Generate clusters from 3D or 4D data", group="DEFAULT", position=2, **kwargs)
 
     def init_ui(self):
         self.process_4d = KMeansPCAProcess(self.ivm)
@@ -47,9 +46,6 @@
         desc = QtGui.QLabel(DESC)
         desc.setWordWrap(True)
         layout.addWidget(desc)
-=======
-        super(CurveClusteringWidget, self).__init__(name="Curve Cluster", icon="clustering", desc="Generate clusters from enhancement curves", group="DEFAULT", position=2, **kwargs)
->>>>>>> 90522bc7
 
         gbox = QtGui.QGroupBox()
         gbox.setTitle('Clustering options')
@@ -357,4 +353,4 @@
             self.update_plot()
             self.update_voxel_count()
 
-QP_WIDGETS = [CurveClusteringWidget]+QP_WIDGETS = [ClusteringWidget]